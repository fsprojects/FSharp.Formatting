--- conflicted
+++ resolved
@@ -1,4 +1,3 @@
-<<<<<<< HEAD
 ﻿<Project Sdk="Microsoft.NET.Sdk">
   <PropertyGroup>
     <TargetFramework>net461</TargetFramework>
@@ -9,7 +8,6 @@
     <DocumentationFile>$(SolutionDir)\tests\bin\$(AssemblyName).xml</DocumentationFile>
   </PropertyGroup>
   <ItemGroup>
-=======
 ﻿<?xml version="1.0" encoding="utf-8"?>
 <Project Sdk="Microsoft.NET.Sdk">
   <PropertyGroup>
@@ -30,7 +28,6 @@
     <Content Include="app.config" />
   </ItemGroup>
   <ItemGroup>
->>>>>>> 59372f88
     <None Include="crefLib1.fsproj.paket.references" />
     <Compile Include="Library1.fs" />
   </ItemGroup>
