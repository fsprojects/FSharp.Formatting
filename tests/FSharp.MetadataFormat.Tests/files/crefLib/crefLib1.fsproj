--- conflicted
+++ resolved
@@ -21,9 +21,7 @@
     <None Include="crefLib1.fsproj.paket.references" />
     <Compile Include="Library1.fs" />
   </ItemGroup>
-<<<<<<< HEAD
   <Import Project="..\..\..\..\.paket\Paket.Restore.targets" />
-=======
   <!-- To modify your build process, add your task inside one of the targets below and uncomment it. 
        Other similar extension points exist, see Microsoft.Common.targets.
   <Target Name="BeforeBuild">
@@ -1297,5 +1295,4 @@
       </ItemGroup>
     </When>
   </Choose>
->>>>>>> 23f92586
 </Project>