﻿<Project Sdk="Microsoft.NET.Sdk" ToolsVersion="15.0">
  <PropertyGroup>
    <TargetFramework>net461</TargetFramework>
    <SolutionDir>..\..\..\..\</SolutionDir>
     <OutputType>Library</OutputType>
    <DocumentationFile>$(SolutionDir)\tests\bin\$(AssemblyName).xml</DocumentationFile>
    <OutputPath>$(SolutionDir)\tests\bin</OutputPath>
<<<<<<< HEAD
    <AppendTargetFrameworkToOutputPath>false</AppendTargetFrameworkToOutputPath>
  </PropertyGroup>
=======
    <AutoGenerateBindingRedirects>true</AutoGenerateBindingRedirects>
    <AppendTargetFrameworkToOutputPath>false</AppendTargetFrameworkToOutputPath>
  </PropertyGroup>

>>>>>>> 59372f88
  <ItemGroup>
    <Compile Include="Library2.fs" />
    <None Include="FsLib2.fsproj.paket.references" />
  </ItemGroup>

  <ItemGroup>
    <Reference Include="mscorlib" />
    <Reference Include="System" />
    <Reference Include="System.Core" />
    <Reference Include="System.Numerics" />
  </ItemGroup>
<<<<<<< HEAD
=======
  
>>>>>>> 59372f88
  <Import Project="..\..\..\..\.paket\Paket.Restore.targets" />
</Project><|MERGE_RESOLUTION|>--- conflicted
+++ resolved
@@ -5,15 +5,12 @@
      <OutputType>Library</OutputType>
     <DocumentationFile>$(SolutionDir)\tests\bin\$(AssemblyName).xml</DocumentationFile>
     <OutputPath>$(SolutionDir)\tests\bin</OutputPath>
-<<<<<<< HEAD
     <AppendTargetFrameworkToOutputPath>false</AppendTargetFrameworkToOutputPath>
   </PropertyGroup>
-=======
     <AutoGenerateBindingRedirects>true</AutoGenerateBindingRedirects>
     <AppendTargetFrameworkToOutputPath>false</AppendTargetFrameworkToOutputPath>
   </PropertyGroup>
 
->>>>>>> 59372f88
   <ItemGroup>
     <Compile Include="Library2.fs" />
     <None Include="FsLib2.fsproj.paket.references" />
@@ -25,9 +22,6 @@
     <Reference Include="System.Core" />
     <Reference Include="System.Numerics" />
   </ItemGroup>
-<<<<<<< HEAD
-=======
   
->>>>>>> 59372f88
   <Import Project="..\..\..\..\.paket\Paket.Restore.targets" />
 </Project>