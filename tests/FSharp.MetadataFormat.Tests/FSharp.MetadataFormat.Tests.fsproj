﻿<?xml version="1.0" encoding="utf-8"?>
<Project Sdk="Microsoft.NET.Sdk">
  <PropertyGroup>
<<<<<<< HEAD
    <TargetFrameworks>net461</TargetFrameworks>
    <OutputType>Library</OutputType>
    <SolutionDir>..\..\</SolutionDir>
    <OutputPath>$(SolutionDir)\tests\bin</OutputPath>
    <DocumentationFile>$(OutputPath)\$(AssemblyName).xml</DocumentationFile>
    <AutoGenerateBindingRedirects>false</AutoGenerateBindingRedirects>
=======
>>>>>>> 9291f377
    <TargetFramework>netcoreapp2.2</TargetFramework>
    <!--<TargetFramework>net462</TargetFramework>-->
    <OutputType>Library</OutputType>
    <SolutionDir>..\..\</SolutionDir>
    <OutputPath>$(SolutionDir)\tests\bin</OutputPath>
    <DocumentationFile>$(SolutionDir)\tests\bin\$(AssemblyName).xml</DocumentationFile>
    <AppendTargetFrameworkToOutputPath>false</AppendTargetFrameworkToOutputPath>
    <AutoGenerateBindingRedirects>true</AutoGenerateBindingRedirects>
    <DocumentationFile>$(OutputPath)\$(AssemblyName).xml</DocumentationFile>
    <AppendTargetFrameworkToOutputPath>false</AppendTargetFrameworkToOutputPath>
  </PropertyGroup>
  <ItemGroup>
    <None Include="app.config" />
    <Compile Include="AttributeTests.fs" />
    <None Include="paket.references" />
    <Compile Include="Tests.fs" />
<<<<<<< HEAD
  </ItemGroup>
  <ItemGroup Condition="'$(TargetFramework)'!='netstandard2.0'">
    <Reference Include="mscorlib" />
    <Reference Include="System" />
    <Reference Include="System.Core" />
    <Reference Include="System.Numerics" />
=======
>>>>>>> 9291f377
  </ItemGroup>
  <ItemGroup>
    <ProjectReference Include="..\..\FSharp.Formatting.TestHelpers\FSharp.Formatting.TestHelpers.fsproj" />
    <ProjectReference Include="..\..\src\FSharp.CodeFormat\FSharp.CodeFormat.fsproj" />
    <ProjectReference Include="..\..\src\FSharp.Formatting.Common\FSharp.Formatting.Common.fsproj" />
    <ProjectReference Include="..\..\src\FSharp.Formatting.Razor\FSharp.Formatting.Razor.fsproj" />
    <ProjectReference Include="..\..\src\FSharp.Literate\FSharp.Literate.fsproj" />
    <ProjectReference Include="..\..\src\FSharp.MetadataFormat\FSharp.MetadataFormat.fsproj" />
  </ItemGroup>
  <ItemGroup>
    <Service Include="{82a7f48d-3b50-4b1e-b82e-3ada8210c358}" />
  </ItemGroup>
  <Import Project="..\..\.paket\Paket.Restore.targets" />
</Project><|MERGE_RESOLUTION|>--- conflicted
+++ resolved
@@ -1,40 +1,18 @@
 ﻿<?xml version="1.0" encoding="utf-8"?>
 <Project Sdk="Microsoft.NET.Sdk">
   <PropertyGroup>
-<<<<<<< HEAD
-    <TargetFrameworks>net461</TargetFrameworks>
-    <OutputType>Library</OutputType>
+    <TargetFrameworks>netcoreapp2.2</TargetFrameworks>
+    <OutputType>Exe</OutputType>
     <SolutionDir>..\..\</SolutionDir>
     <OutputPath>$(SolutionDir)\tests\bin</OutputPath>
     <DocumentationFile>$(OutputPath)\$(AssemblyName).xml</DocumentationFile>
-    <AutoGenerateBindingRedirects>false</AutoGenerateBindingRedirects>
-=======
->>>>>>> 9291f377
-    <TargetFramework>netcoreapp2.2</TargetFramework>
-    <!--<TargetFramework>net462</TargetFramework>-->
-    <OutputType>Library</OutputType>
-    <SolutionDir>..\..\</SolutionDir>
-    <OutputPath>$(SolutionDir)\tests\bin</OutputPath>
-    <DocumentationFile>$(SolutionDir)\tests\bin\$(AssemblyName).xml</DocumentationFile>
-    <AppendTargetFrameworkToOutputPath>false</AppendTargetFrameworkToOutputPath>
     <AutoGenerateBindingRedirects>true</AutoGenerateBindingRedirects>
-    <DocumentationFile>$(OutputPath)\$(AssemblyName).xml</DocumentationFile>
     <AppendTargetFrameworkToOutputPath>false</AppendTargetFrameworkToOutputPath>
   </PropertyGroup>
   <ItemGroup>
-    <None Include="app.config" />
     <Compile Include="AttributeTests.fs" />
     <None Include="paket.references" />
     <Compile Include="Tests.fs" />
-<<<<<<< HEAD
-  </ItemGroup>
-  <ItemGroup Condition="'$(TargetFramework)'!='netstandard2.0'">
-    <Reference Include="mscorlib" />
-    <Reference Include="System" />
-    <Reference Include="System.Core" />
-    <Reference Include="System.Numerics" />
-=======
->>>>>>> 9291f377
   </ItemGroup>
   <ItemGroup>
     <ProjectReference Include="..\..\FSharp.Formatting.TestHelpers\FSharp.Formatting.TestHelpers.fsproj" />
