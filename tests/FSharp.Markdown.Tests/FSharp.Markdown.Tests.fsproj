--- conflicted
+++ resolved
@@ -1,9 +1,6 @@
-<<<<<<< HEAD
 ﻿<Project Sdk="Microsoft.NET.Sdk">
-=======
 ﻿<?xml version="1.0" encoding="utf-8"?>
 <Project Sdk="Microsoft.NET.Sdk">
->>>>>>> 59372f88
   <PropertyGroup>
     <TargetFramework>net461</TargetFramework>
     <OutputType>Library</OutputType>
@@ -11,13 +8,10 @@
     <OutputPath>$(SolutionDir)\tests\bin</OutputPath>
     <DocumentationFile>$(SolutionDir)\tests\bin\$(AssemblyFile).xml</DocumentationFile>
     <AppendTargetFrameworkToOutputPath>false</AppendTargetFrameworkToOutputPath>
-<<<<<<< HEAD
   </PropertyGroup>
   
-=======
     <AutoGenerateBindingRedirects>true</AutoGenerateBindingRedirects>
   </PropertyGroup>
->>>>>>> 59372f88
   <ItemGroup>
     <None Include="app.config" />
     <None Include="paket.references" />
@@ -33,19 +27,16 @@
     <Reference Include="System.Core" />
     <Reference Include="System.Numerics" />
   </ItemGroup>
-<<<<<<< HEAD
 
   <ItemGroup>
     <ProjectReference Include="..\..\src\FSharp.Formatting.Common\FSharp.Formatting.Common.fsproj" />
     <ProjectReference Include="..\..\src\FSharp.Markdown\FSharp.Markdown.fsproj" />
-=======
   <ItemGroup>
     <ProjectReference Include="..\..\src\FSharp.Formatting.Common\FSharp.Formatting.Common.fsproj" />
     <ProjectReference Include="..\..\src\FSharp.Markdown\FSharp.Markdown.fsproj" />
   </ItemGroup>
   <ItemGroup>
     <Service Include="{82a7f48d-3b50-4b1e-b82e-3ada8210c358}" />
->>>>>>> 59372f88
   </ItemGroup>
   <Import Project="..\..\.paket\Paket.Restore.targets" />
 </Project>