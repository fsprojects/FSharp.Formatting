<<<<<<< HEAD
﻿<Project Sdk="Microsoft.NET.Sdk">
=======
﻿<?xml version="1.0" encoding="utf-8"?>
<Project Sdk="Microsoft.NET.Sdk">
>>>>>>> 59372f88
  <PropertyGroup>
    <TargetFramework>net461</TargetFramework>
    <SolutionDir>..\..\</SolutionDir>
    <OutputType>Library</OutputType>
<<<<<<< HEAD
    <DocumentationFile>$(SolutionDir)\tests\bin\FSharp.CodeFormat.Tests.xml</DocumentationFile>
    <OutputPath>$(SolutionDir)\tests\bin</OutputPath>
    <AppendTargetFrameworkToOutputPath>false</AppendTargetFrameworkToOutputPath>
  </PropertyGroup>

=======
    <DocumentationFile>$(SolutionDir)\tests\bin\$(AssemblyFile).xml</DocumentationFile>
    <OutputPath>$(SolutionDir)\tests\bin</OutputPath>
    <AppendTargetFrameworkToOutputPath>false</AppendTargetFrameworkToOutputPath>
    <AutoGenerateBindingRedirects>true</AutoGenerateBindingRedirects>
  </PropertyGroup>
  <ItemGroup>
    <Reference Include="mscorlib" />
    <Reference Include="System" />
    <Reference Include="System.Core" />
    <Reference Include="System.Numerics" />
    <Content Include="app.config" />
  </ItemGroup>
  <ItemGroup>
    <None Include="paket.references" />
    <Compile Include="Tests.fs" />
    <Content Include="test.fsx" />
  </ItemGroup>
>>>>>>> 59372f88
  <ItemGroup>
    <ProjectReference Include="..\..\src\FSharp.CodeFormat\FSharp.CodeFormat.fsproj" />
  </ItemGroup>

  <ItemGroup>
    <None Include="paket.references" />
    <Compile Include="Tests.fs" />
    <Content Include="test.fsx" />
  </ItemGroup>

  <ItemGroup>
<<<<<<< HEAD
    <ProjectReference Include="..\..\src\FSharp.CodeFormat\FSharp.CodeFormat.fsproj" />
=======
    <Service Include="{82a7f48d-3b50-4b1e-b82e-3ada8210c358}" />
>>>>>>> 59372f88
  </ItemGroup>
  <Import Project="..\..\.paket\Paket.Restore.targets" />
</Project><|MERGE_RESOLUTION|>--- conflicted
+++ resolved
@@ -1,20 +1,15 @@
-<<<<<<< HEAD
 ﻿<Project Sdk="Microsoft.NET.Sdk">
-=======
 ﻿<?xml version="1.0" encoding="utf-8"?>
 <Project Sdk="Microsoft.NET.Sdk">
->>>>>>> 59372f88
   <PropertyGroup>
     <TargetFramework>net461</TargetFramework>
     <SolutionDir>..\..\</SolutionDir>
     <OutputType>Library</OutputType>
-<<<<<<< HEAD
     <DocumentationFile>$(SolutionDir)\tests\bin\FSharp.CodeFormat.Tests.xml</DocumentationFile>
     <OutputPath>$(SolutionDir)\tests\bin</OutputPath>
     <AppendTargetFrameworkToOutputPath>false</AppendTargetFrameworkToOutputPath>
   </PropertyGroup>
 
-=======
     <DocumentationFile>$(SolutionDir)\tests\bin\$(AssemblyFile).xml</DocumentationFile>
     <OutputPath>$(SolutionDir)\tests\bin</OutputPath>
     <AppendTargetFrameworkToOutputPath>false</AppendTargetFrameworkToOutputPath>
@@ -32,7 +27,6 @@
     <Compile Include="Tests.fs" />
     <Content Include="test.fsx" />
   </ItemGroup>
->>>>>>> 59372f88
   <ItemGroup>
     <ProjectReference Include="..\..\src\FSharp.CodeFormat\FSharp.CodeFormat.fsproj" />
   </ItemGroup>
@@ -44,11 +38,8 @@
   </ItemGroup>
 
   <ItemGroup>
-<<<<<<< HEAD
     <ProjectReference Include="..\..\src\FSharp.CodeFormat\FSharp.CodeFormat.fsproj" />
-=======
     <Service Include="{82a7f48d-3b50-4b1e-b82e-3ada8210c358}" />
->>>>>>> 59372f88
   </ItemGroup>
   <Import Project="..\..\.paket\Paket.Restore.targets" />
 </Project>