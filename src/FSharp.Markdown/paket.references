--- conflicted
+++ resolved
@@ -1,5 +1,2 @@
 FSharp.Core
-<<<<<<< HEAD
-=======
 
->>>>>>> 9291f377
