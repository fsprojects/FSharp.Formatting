--- conflicted
+++ resolved
@@ -1,17 +1,14 @@
 ﻿<Project Sdk="Microsoft.NET.Sdk">
   <PropertyGroup>
-<<<<<<< HEAD
-    <TargetFrameworks>net461</TargetFrameworks>
-=======
->>>>>>> 9291f377
     <TargetFramework>netstandard2.0</TargetFramework>
     <OutputType>Library</OutputType>
     <SolutionDir>..\..\</SolutionDir>
     <OutputPath>$(SolutionDir)\bin</OutputPath>
-    <DocumentationFile>$(OutputPath)\$(TargetFramework)\$(AssemblyName).xml</DocumentationFile>
+    <DocumentationFile>$(OutputPath)\$(AssemblyName).xml</DocumentationFile>
     <AppendTargetFrameworkToOutputPath>true</AppendTargetFrameworkToOutputPath>
     <AutoGenerateBindingRedirects>true</AutoGenerateBindingRedirects>
   </PropertyGroup>
+  
   <ItemGroup>
     <None Include="paket.references" />
     <Compile Include="../Common/AssemblyInfo.fs">
@@ -26,15 +23,6 @@
     <Compile Include="Razor.fs" />
     <Compile Include="Main.fs" />
   </ItemGroup>
-<<<<<<< HEAD
-  <!--<ItemGroup>
-    <Reference Include="mscorlib" />
-    <Reference Include="System" />
-    <Reference Include="System.Core" />
-    <Reference Include="System.Numerics" />
-  </ItemGroup>-->
-=======
->>>>>>> 9291f377
 
   <ItemGroup>
     <ProjectReference Include="..\FSharp.CodeFormat\FSharp.CodeFormat.fsproj" />
