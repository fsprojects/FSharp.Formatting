﻿<?xml version="1.0" encoding="utf-8"?>
<Project Sdk="Microsoft.NET.Sdk">
  <PropertyGroup>
    <TargetFramework>net461</TargetFramework>
    <OutputType>Library</OutputType>
    <DocumentationFile>..\..\bin\$(AssemblyName).xml</DocumentationFile>
    <!--<OutputPath>bin\$(Configuration)\</OutputPath>-->
    <OutputPath>$(SolutionDir)\bin</OutputPath>
    <AppendTargetFrameworkToOutputPath>false</AppendTargetFrameworkToOutputPath>
    <AutoGenerateBindingRedirects>true</AutoGenerateBindingRedirects>    
  </PropertyGroup>
  
  <ItemGroup>
    <None Include="paket.references" />
    <Compile Include="../Common/AssemblyInfo.fs">
      <Link>Common/AssemblyInfo.fs</Link>
    </Compile>
    <Compile Include="../Common/Collections.fs">
      <Link>Common/Collections.fs</Link>
    </Compile>
    <Compile Include="../Common/StringParsing.fs">
      <Link>Common/StringParsing.fs</Link>
    </Compile>
    <Compile Include="Razor.fs" />
    <Compile Include="Main.fs" />
    <Content Include="app.config" />
  </ItemGroup>
  <ItemGroup>
    <Reference Include="mscorlib" />
    <Reference Include="System" />
    <Reference Include="System.Core" />
    <Reference Include="System.Numerics" />
  </ItemGroup>
<<<<<<< HEAD
  <ItemGroup>
    <ProjectReference Include="..\FSharp.CodeFormat\FSharp.CodeFormat.fsproj" />
    <ProjectReference Include="..\FSharp.Formatting.Common\FSharp.Formatting.Common.fsproj" />
    <ProjectReference Include="..\FSharp.Literate\FSharp.Literate.fsproj" />
    <ProjectReference Include="..\FSharp.Markdown\FSharp.Markdown.fsproj" />
    <ProjectReference Include="..\FSharp.MetadataFormat\FSharp.MetadataFormat.fsproj" />
  </ItemGroup>
  <Import Project="..\..\.paket\Paket.Restore.targets" />
=======
  <Choose>
    <When Condition="$(TargetFrameworkIdentifier) == '.NETFramework' And ($(TargetFrameworkVersion) == 'v4.5' Or $(TargetFrameworkVersion) == 'v4.5.1' Or $(TargetFrameworkVersion) == 'v4.5.2' Or $(TargetFrameworkVersion) == 'v4.5.3' Or $(TargetFrameworkVersion) == 'v4.6' Or $(TargetFrameworkVersion) == 'v4.6.1' Or $(TargetFrameworkVersion) == 'v4.6.2' Or $(TargetFrameworkVersion) == 'v4.6.3' Or $(TargetFrameworkVersion) == 'v4.7')">
      <ItemGroup>
        <Reference Include="FSharp.Core">
          <HintPath>..\..\packages\FSharp.Core\lib\net45\FSharp.Core.dll</HintPath>
          <Private>True</Private>
          <Paket>True</Paket>
        </Reference>
      </ItemGroup>
    </When>
    <When Condition="($(TargetFrameworkIdentifier) == '.NETStandard' And ($(TargetFrameworkVersion) == 'v1.6' Or $(TargetFrameworkVersion) == 'v2.0')) Or ($(TargetFrameworkIdentifier) == '.NETCoreApp' And ($(TargetFrameworkVersion) == 'v1.0' Or $(TargetFrameworkVersion) == 'v1.1' Or $(TargetFrameworkVersion) == 'v2.0')) Or ($(TargetFrameworkIdentifier) == 'MonoAndroid' And ($(TargetFrameworkVersion) == 'v7.0' Or $(TargetFrameworkVersion) == 'v7.1')) Or ($(TargetFrameworkIdentifier) == 'MonoTouch') Or ($(TargetFrameworkIdentifier) == 'Xamarin.iOS') Or ($(TargetFrameworkIdentifier) == 'Xamarin.Mac')">
      <ItemGroup>
        <Reference Include="FSharp.Core">
          <HintPath>..\..\packages\FSharp.Core\lib\netstandard1.6\FSharp.Core.dll</HintPath>
          <Private>True</Private>
          <Paket>True</Paket>
        </Reference>
      </ItemGroup>
    </When>
  </Choose>
  <Choose>
    <When Condition="$(TargetFrameworkIdentifier) == '.NETFramework' And ($(TargetFrameworkVersion) == 'v4.5' Or $(TargetFrameworkVersion) == 'v4.5.1' Or $(TargetFrameworkVersion) == 'v4.5.2' Or $(TargetFrameworkVersion) == 'v4.5.3' Or $(TargetFrameworkVersion) == 'v4.6' Or $(TargetFrameworkVersion) == 'v4.6.1' Or $(TargetFrameworkVersion) == 'v4.6.2' Or $(TargetFrameworkVersion) == 'v4.6.3' Or $(TargetFrameworkVersion) == 'v4.7')">
      <ItemGroup>
        <Reference Include="System.Web.Razor">
          <HintPath>..\..\packages\Microsoft.AspNet.Razor\lib\net45\System.Web.Razor.dll</HintPath>
          <Private>True</Private>
          <Paket>True</Paket>
        </Reference>
      </ItemGroup>
    </When>
  </Choose>
  <Choose>
    <When Condition="$(TargetFrameworkIdentifier) == '.NETFramework' And ($(TargetFrameworkVersion) == 'v4.5' Or $(TargetFrameworkVersion) == 'v4.5.1' Or $(TargetFrameworkVersion) == 'v4.5.2' Or $(TargetFrameworkVersion) == 'v4.5.3' Or $(TargetFrameworkVersion) == 'v4.6' Or $(TargetFrameworkVersion) == 'v4.6.1' Or $(TargetFrameworkVersion) == 'v4.6.2' Or $(TargetFrameworkVersion) == 'v4.6.3' Or $(TargetFrameworkVersion) == 'v4.7')">
      <ItemGroup>
        <Reference Include="RazorEngine">
          <HintPath>..\..\packages\RazorEngine\lib\net45\RazorEngine.dll</HintPath>
          <Private>True</Private>
          <Paket>True</Paket>
        </Reference>
      </ItemGroup>
    </When>
  </Choose>
  <Choose>
    <When Condition="$(TargetFrameworkIdentifier) == '.NETStandard' And ($(TargetFrameworkVersion) == 'v1.0' Or $(TargetFrameworkVersion) == 'v1.1' Or $(TargetFrameworkVersion) == 'v1.2')">
      <ItemGroup>
        <Reference Include="System.Collections">
          <HintPath>..\..\packages\System.Collections\ref\netstandard1.0\System.Collections.dll</HintPath>
          <Private>False</Private>
          <Paket>True</Paket>
        </Reference>
        <Reference Include="System.Collections">
          <HintPath>..\..\packages\System.Collections\ref\netstandard1.0\System.Collections.xml</HintPath>
          <Private>False</Private>
          <Paket>True</Paket>
        </Reference>
      </ItemGroup>
    </When>
    <When Condition="($(TargetFrameworkIdentifier) == '.NETStandard' And ($(TargetFrameworkVersion) == 'v1.3' Or $(TargetFrameworkVersion) == 'v1.4' Or $(TargetFrameworkVersion) == 'v1.5' Or $(TargetFrameworkVersion) == 'v1.6' Or $(TargetFrameworkVersion) == 'v2.0')) Or ($(TargetFrameworkIdentifier) == '.NETCoreApp' And ($(TargetFrameworkVersion) == 'v1.0' Or $(TargetFrameworkVersion) == 'v1.1' Or $(TargetFrameworkVersion) == 'v2.0'))">
      <ItemGroup>
        <Reference Include="System.Collections">
          <HintPath>..\..\packages\System.Collections\ref\netstandard1.3\System.Collections.dll</HintPath>
          <Private>False</Private>
          <Paket>True</Paket>
        </Reference>
        <Reference Include="System.Collections">
          <HintPath>..\..\packages\System.Collections\ref\netstandard1.3\System.Collections.xml</HintPath>
          <Private>False</Private>
          <Paket>True</Paket>
        </Reference>
      </ItemGroup>
    </When>
  </Choose>
  <Choose>
    <When Condition="($(TargetFrameworkIdentifier) == '.NETStandard' And ($(TargetFrameworkVersion) == 'v1.6' Or $(TargetFrameworkVersion) == 'v2.0')) Or ($(TargetFrameworkIdentifier) == '.NETCoreApp' And ($(TargetFrameworkVersion) == 'v1.0' Or $(TargetFrameworkVersion) == 'v1.1' Or $(TargetFrameworkVersion) == 'v2.0')) Or ($(TargetFrameworkIdentifier) == 'MonoAndroid' And ($(TargetFrameworkVersion) == 'v7.0' Or $(TargetFrameworkVersion) == 'v7.1'))">
      <ItemGroup>
        <Reference Include="System.Collections.Concurrent">
          <HintPath>..\..\packages\System.Collections.Concurrent\lib\netstandard1.3\System.Collections.Concurrent.dll</HintPath>
          <Private>True</Private>
          <Paket>True</Paket>
        </Reference>
      </ItemGroup>
    </When>
    <When Condition="($(TargetFrameworkIdentifier) == '.NETStandard' And ($(TargetFrameworkVersion) == 'v1.6' Or $(TargetFrameworkVersion) == 'v2.0')) Or ($(TargetFrameworkIdentifier) == '.NETCoreApp' And ($(TargetFrameworkVersion) == 'v1.0' Or $(TargetFrameworkVersion) == 'v1.1' Or $(TargetFrameworkVersion) == 'v2.0'))">
      <ItemGroup>
        <Reference Include="System.Collections.Concurrent">
          <HintPath>..\..\packages\System.Collections.Concurrent\ref\netstandard1.3\System.Collections.Concurrent.dll</HintPath>
          <Private>False</Private>
          <Paket>True</Paket>
        </Reference>
        <Reference Include="System.Collections.Concurrent">
          <HintPath>..\..\packages\System.Collections.Concurrent\ref\netstandard1.3\System.Collections.Concurrent.xml</HintPath>
          <Private>False</Private>
          <Paket>True</Paket>
        </Reference>
      </ItemGroup>
    </When>
  </Choose>
  <Choose>
    <When Condition="($(TargetFrameworkIdentifier) == '.NETStandard' And ($(TargetFrameworkVersion) == 'v1.6' Or $(TargetFrameworkVersion) == 'v2.0')) Or ($(TargetFrameworkIdentifier) == '.NETCoreApp' And ($(TargetFrameworkVersion) == 'v1.0' Or $(TargetFrameworkVersion) == 'v1.1' Or $(TargetFrameworkVersion) == 'v2.0'))">
      <ItemGroup>
        <Reference Include="System.Console">
          <HintPath>..\..\packages\System.Console\ref\netstandard1.3\System.Console.dll</HintPath>
          <Private>False</Private>
          <Paket>True</Paket>
        </Reference>
        <Reference Include="System.Console">
          <HintPath>..\..\packages\System.Console\ref\netstandard1.3\System.Console.xml</HintPath>
          <Private>False</Private>
          <Paket>True</Paket>
        </Reference>
      </ItemGroup>
    </When>
  </Choose>
  <Choose>
    <When Condition="$(TargetFrameworkIdentifier) == '.NETStandard' And ($(TargetFrameworkVersion) == 'v1.0' Or $(TargetFrameworkVersion) == 'v1.1' Or $(TargetFrameworkVersion) == 'v1.2')">
      <ItemGroup>
        <Reference Include="System.Diagnostics.Debug">
          <HintPath>..\..\packages\System.Diagnostics.Debug\ref\netstandard1.0\System.Diagnostics.Debug.dll</HintPath>
          <Private>False</Private>
          <Paket>True</Paket>
        </Reference>
        <Reference Include="System.Diagnostics.Debug">
          <HintPath>..\..\packages\System.Diagnostics.Debug\ref\netstandard1.0\System.Diagnostics.Debug.xml</HintPath>
          <Private>False</Private>
          <Paket>True</Paket>
        </Reference>
      </ItemGroup>
    </When>
    <When Condition="($(TargetFrameworkIdentifier) == '.NETStandard' And ($(TargetFrameworkVersion) == 'v1.3' Or $(TargetFrameworkVersion) == 'v1.4' Or $(TargetFrameworkVersion) == 'v1.5' Or $(TargetFrameworkVersion) == 'v1.6' Or $(TargetFrameworkVersion) == 'v2.0')) Or ($(TargetFrameworkIdentifier) == '.NETCoreApp' And ($(TargetFrameworkVersion) == 'v1.0' Or $(TargetFrameworkVersion) == 'v1.1' Or $(TargetFrameworkVersion) == 'v2.0'))">
      <ItemGroup>
        <Reference Include="System.Diagnostics.Debug">
          <HintPath>..\..\packages\System.Diagnostics.Debug\ref\netstandard1.3\System.Diagnostics.Debug.dll</HintPath>
          <Private>False</Private>
          <Paket>True</Paket>
        </Reference>
        <Reference Include="System.Diagnostics.Debug">
          <HintPath>..\..\packages\System.Diagnostics.Debug\ref\netstandard1.3\System.Diagnostics.Debug.xml</HintPath>
          <Private>False</Private>
          <Paket>True</Paket>
        </Reference>
      </ItemGroup>
    </When>
  </Choose>
  <Choose>
    <When Condition="($(TargetFrameworkIdentifier) == '.NETStandard' And ($(TargetFrameworkVersion) == 'v1.6' Or $(TargetFrameworkVersion) == 'v2.0')) Or ($(TargetFrameworkIdentifier) == '.NETCoreApp' And ($(TargetFrameworkVersion) == 'v1.0' Or $(TargetFrameworkVersion) == 'v1.1' Or $(TargetFrameworkVersion) == 'v2.0')) Or ($(TargetFrameworkIdentifier) == 'MonoAndroid' And ($(TargetFrameworkVersion) == 'v7.0' Or $(TargetFrameworkVersion) == 'v7.1'))">
      <ItemGroup>
        <Reference Include="System.Diagnostics.DiagnosticSource">
          <HintPath>..\..\packages\System.Diagnostics.DiagnosticSource\lib\netstandard1.3\System.Diagnostics.DiagnosticSource.dll</HintPath>
          <Private>True</Private>
          <Paket>True</Paket>
        </Reference>
      </ItemGroup>
    </When>
  </Choose>
  <Choose>
    <When Condition="($(TargetFrameworkIdentifier) == '.NETStandard' And ($(TargetFrameworkVersion) == 'v1.6' Or $(TargetFrameworkVersion) == 'v2.0')) Or ($(TargetFrameworkIdentifier) == '.NETCoreApp' And ($(TargetFrameworkVersion) == 'v1.0' Or $(TargetFrameworkVersion) == 'v1.1' Or $(TargetFrameworkVersion) == 'v2.0'))">
      <ItemGroup>
        <Reference Include="System.Diagnostics.Tools">
          <HintPath>..\..\packages\System.Diagnostics.Tools\ref\netstandard1.0\System.Diagnostics.Tools.dll</HintPath>
          <Private>False</Private>
          <Paket>True</Paket>
        </Reference>
        <Reference Include="System.Diagnostics.Tools">
          <HintPath>..\..\packages\System.Diagnostics.Tools\ref\netstandard1.0\System.Diagnostics.Tools.xml</HintPath>
          <Private>False</Private>
          <Paket>True</Paket>
        </Reference>
      </ItemGroup>
    </When>
  </Choose>
  <Choose>
    <When Condition="$(TargetFrameworkIdentifier) == '.NETStandard' And ($(TargetFrameworkVersion) == 'v1.3' Or $(TargetFrameworkVersion) == 'v1.4')">
      <ItemGroup>
        <Reference Include="System.Diagnostics.Tracing">
          <HintPath>..\..\packages\System.Diagnostics.Tracing\ref\netstandard1.3\System.Diagnostics.Tracing.dll</HintPath>
          <Private>False</Private>
          <Paket>True</Paket>
        </Reference>
        <Reference Include="System.Diagnostics.Tracing">
          <HintPath>..\..\packages\System.Diagnostics.Tracing\ref\netstandard1.3\System.Diagnostics.Tracing.xml</HintPath>
          <Private>False</Private>
          <Paket>True</Paket>
        </Reference>
      </ItemGroup>
    </When>
    <When Condition="($(TargetFrameworkIdentifier) == '.NETStandard' And ($(TargetFrameworkVersion) == 'v1.5' Or $(TargetFrameworkVersion) == 'v1.6' Or $(TargetFrameworkVersion) == 'v2.0')) Or ($(TargetFrameworkIdentifier) == '.NETCoreApp' And ($(TargetFrameworkVersion) == 'v1.0' Or $(TargetFrameworkVersion) == 'v1.1' Or $(TargetFrameworkVersion) == 'v2.0'))">
      <ItemGroup>
        <Reference Include="System.Diagnostics.Tracing">
          <HintPath>..\..\packages\System.Diagnostics.Tracing\ref\netstandard1.5\System.Diagnostics.Tracing.dll</HintPath>
          <Private>False</Private>
          <Paket>True</Paket>
        </Reference>
        <Reference Include="System.Diagnostics.Tracing">
          <HintPath>..\..\packages\System.Diagnostics.Tracing\ref\netstandard1.5\System.Diagnostics.Tracing.xml</HintPath>
          <Private>False</Private>
          <Paket>True</Paket>
        </Reference>
      </ItemGroup>
    </When>
  </Choose>
  <Choose>
    <When Condition="$(TargetFrameworkIdentifier) == '.NETStandard' And ($(TargetFrameworkVersion) == 'v1.0' Or $(TargetFrameworkVersion) == 'v1.1' Or $(TargetFrameworkVersion) == 'v1.2')">
      <ItemGroup>
        <Reference Include="System.Globalization">
          <HintPath>..\..\packages\System.Globalization\ref\netstandard1.0\System.Globalization.dll</HintPath>
          <Private>False</Private>
          <Paket>True</Paket>
        </Reference>
        <Reference Include="System.Globalization">
          <HintPath>..\..\packages\System.Globalization\ref\netstandard1.0\System.Globalization.xml</HintPath>
          <Private>False</Private>
          <Paket>True</Paket>
        </Reference>
      </ItemGroup>
    </When>
    <When Condition="($(TargetFrameworkIdentifier) == '.NETStandard' And ($(TargetFrameworkVersion) == 'v1.3' Or $(TargetFrameworkVersion) == 'v1.4' Or $(TargetFrameworkVersion) == 'v1.5' Or $(TargetFrameworkVersion) == 'v1.6' Or $(TargetFrameworkVersion) == 'v2.0')) Or ($(TargetFrameworkIdentifier) == '.NETCoreApp' And ($(TargetFrameworkVersion) == 'v1.0' Or $(TargetFrameworkVersion) == 'v1.1' Or $(TargetFrameworkVersion) == 'v2.0'))">
      <ItemGroup>
        <Reference Include="System.Globalization">
          <HintPath>..\..\packages\System.Globalization\ref\netstandard1.3\System.Globalization.dll</HintPath>
          <Private>False</Private>
          <Paket>True</Paket>
        </Reference>
        <Reference Include="System.Globalization">
          <HintPath>..\..\packages\System.Globalization\ref\netstandard1.3\System.Globalization.xml</HintPath>
          <Private>False</Private>
          <Paket>True</Paket>
        </Reference>
      </ItemGroup>
    </When>
  </Choose>
  <Choose>
    <When Condition="($(TargetFrameworkIdentifier) == '.NETStandard' And ($(TargetFrameworkVersion) == 'v1.6' Or $(TargetFrameworkVersion) == 'v2.0')) Or ($(TargetFrameworkIdentifier) == '.NETCoreApp' And ($(TargetFrameworkVersion) == 'v1.0' Or $(TargetFrameworkVersion) == 'v1.1' Or $(TargetFrameworkVersion) == 'v2.0'))">
      <ItemGroup>
        <Reference Include="System.Globalization.Calendars">
          <HintPath>..\..\packages\System.Globalization.Calendars\ref\netstandard1.3\System.Globalization.Calendars.dll</HintPath>
          <Private>False</Private>
          <Paket>True</Paket>
        </Reference>
        <Reference Include="System.Globalization.Calendars">
          <HintPath>..\..\packages\System.Globalization.Calendars\ref\netstandard1.3\System.Globalization.Calendars.xml</HintPath>
          <Private>False</Private>
          <Paket>True</Paket>
        </Reference>
      </ItemGroup>
    </When>
  </Choose>
  <Choose>
    <When Condition="($(TargetFrameworkIdentifier) == '.NETStandard' And ($(TargetFrameworkVersion) == 'v1.6' Or $(TargetFrameworkVersion) == 'v2.0')) Or ($(TargetFrameworkIdentifier) == '.NETCoreApp' And ($(TargetFrameworkVersion) == 'v1.0' Or $(TargetFrameworkVersion) == 'v1.1' Or $(TargetFrameworkVersion) == 'v2.0'))">
      <ItemGroup>
        <Reference Include="System.Globalization.Extensions">
          <HintPath>..\..\packages\System.Globalization.Extensions\ref\netstandard1.3\System.Globalization.Extensions.dll</HintPath>
          <Private>False</Private>
          <Paket>True</Paket>
        </Reference>
        <Reference Include="System.Globalization.Extensions">
          <HintPath>..\..\packages\System.Globalization.Extensions\ref\netstandard1.3\System.Globalization.Extensions.xml</HintPath>
          <Private>False</Private>
          <Paket>True</Paket>
        </Reference>
      </ItemGroup>
    </When>
  </Choose>
  <Choose>
    <When Condition="$(TargetFrameworkIdentifier) == '.NETStandard' And ($(TargetFrameworkVersion) == 'v1.0' Or $(TargetFrameworkVersion) == 'v1.1' Or $(TargetFrameworkVersion) == 'v1.2')">
      <ItemGroup>
        <Reference Include="System.IO">
          <HintPath>..\..\packages\System.IO\ref\netstandard1.0\System.IO.dll</HintPath>
          <Private>False</Private>
          <Paket>True</Paket>
        </Reference>
        <Reference Include="System.IO">
          <HintPath>..\..\packages\System.IO\ref\netstandard1.0\System.IO.xml</HintPath>
          <Private>False</Private>
          <Paket>True</Paket>
        </Reference>
      </ItemGroup>
    </When>
    <When Condition="$(TargetFrameworkIdentifier) == '.NETStandard' And ($(TargetFrameworkVersion) == 'v1.3' Or $(TargetFrameworkVersion) == 'v1.4')">
      <ItemGroup>
        <Reference Include="System.IO">
          <HintPath>..\..\packages\System.IO\ref\netstandard1.3\System.IO.dll</HintPath>
          <Private>False</Private>
          <Paket>True</Paket>
        </Reference>
        <Reference Include="System.IO">
          <HintPath>..\..\packages\System.IO\ref\netstandard1.3\System.IO.xml</HintPath>
          <Private>False</Private>
          <Paket>True</Paket>
        </Reference>
      </ItemGroup>
    </When>
    <When Condition="($(TargetFrameworkIdentifier) == '.NETStandard' And ($(TargetFrameworkVersion) == 'v1.5' Or $(TargetFrameworkVersion) == 'v1.6' Or $(TargetFrameworkVersion) == 'v2.0')) Or ($(TargetFrameworkIdentifier) == '.NETCoreApp' And ($(TargetFrameworkVersion) == 'v1.0' Or $(TargetFrameworkVersion) == 'v1.1' Or $(TargetFrameworkVersion) == 'v2.0'))">
      <ItemGroup>
        <Reference Include="System.IO">
          <HintPath>..\..\packages\System.IO\ref\netstandard1.5\System.IO.dll</HintPath>
          <Private>False</Private>
          <Paket>True</Paket>
        </Reference>
        <Reference Include="System.IO">
          <HintPath>..\..\packages\System.IO\ref\netstandard1.5\System.IO.xml</HintPath>
          <Private>False</Private>
          <Paket>True</Paket>
        </Reference>
      </ItemGroup>
    </When>
  </Choose>
  <Choose>
    <When Condition="($(TargetFrameworkIdentifier) == '.NETStandard' And ($(TargetFrameworkVersion) == 'v1.6' Or $(TargetFrameworkVersion) == 'v2.0')) Or ($(TargetFrameworkIdentifier) == '.NETCoreApp' And ($(TargetFrameworkVersion) == 'v1.0' Or $(TargetFrameworkVersion) == 'v1.1' Or $(TargetFrameworkVersion) == 'v2.0'))">
      <ItemGroup>
        <Reference Include="System.IO.FileSystem">
          <HintPath>..\..\packages\System.IO.FileSystem\ref\netstandard1.3\System.IO.FileSystem.dll</HintPath>
          <Private>False</Private>
          <Paket>True</Paket>
        </Reference>
        <Reference Include="System.IO.FileSystem">
          <HintPath>..\..\packages\System.IO.FileSystem\ref\netstandard1.3\System.IO.FileSystem.xml</HintPath>
          <Private>False</Private>
          <Paket>True</Paket>
        </Reference>
      </ItemGroup>
    </When>
  </Choose>
  <Choose>
    <When Condition="($(TargetFrameworkIdentifier) == '.NETStandard' And ($(TargetFrameworkVersion) == 'v1.6' Or $(TargetFrameworkVersion) == 'v2.0')) Or ($(TargetFrameworkIdentifier) == '.NETCoreApp' And ($(TargetFrameworkVersion) == 'v1.0' Or $(TargetFrameworkVersion) == 'v1.1' Or $(TargetFrameworkVersion) == 'v2.0')) Or ($(TargetFrameworkIdentifier) == 'MonoAndroid' And ($(TargetFrameworkVersion) == 'v7.0' Or $(TargetFrameworkVersion) == 'v7.1'))">
      <ItemGroup>
        <Reference Include="System.IO.FileSystem.Primitives">
          <HintPath>..\..\packages\System.IO.FileSystem.Primitives\lib\netstandard1.3\System.IO.FileSystem.Primitives.dll</HintPath>
          <Private>True</Private>
          <Paket>True</Paket>
        </Reference>
      </ItemGroup>
    </When>
    <When Condition="($(TargetFrameworkIdentifier) == '.NETStandard' And ($(TargetFrameworkVersion) == 'v1.6' Or $(TargetFrameworkVersion) == 'v2.0')) Or ($(TargetFrameworkIdentifier) == '.NETCoreApp' And ($(TargetFrameworkVersion) == 'v1.0' Or $(TargetFrameworkVersion) == 'v1.1' Or $(TargetFrameworkVersion) == 'v2.0'))">
      <ItemGroup>
        <Reference Include="System.IO.FileSystem.Primitives">
          <HintPath>..\..\packages\System.IO.FileSystem.Primitives\ref\netstandard1.3\System.IO.FileSystem.Primitives.dll</HintPath>
          <Private>False</Private>
          <Paket>True</Paket>
        </Reference>
        <Reference Include="System.IO.FileSystem.Primitives">
          <HintPath>..\..\packages\System.IO.FileSystem.Primitives\ref\netstandard1.3\System.IO.FileSystem.Primitives.xml</HintPath>
          <Private>False</Private>
          <Paket>True</Paket>
        </Reference>
      </ItemGroup>
    </When>
  </Choose>
  <Choose>
    <When Condition="$(TargetFrameworkIdentifier) == '.NETStandard' And ($(TargetFrameworkVersion) == 'v1.0' Or $(TargetFrameworkVersion) == 'v1.1' Or $(TargetFrameworkVersion) == 'v1.2' Or $(TargetFrameworkVersion) == 'v1.3' Or $(TargetFrameworkVersion) == 'v1.4' Or $(TargetFrameworkVersion) == 'v1.5')">
      <ItemGroup>
        <Reference Include="System.Linq">
          <HintPath>..\..\packages\System.Linq\ref\netstandard1.0\System.Linq.dll</HintPath>
          <Private>False</Private>
          <Paket>True</Paket>
        </Reference>
        <Reference Include="System.Linq">
          <HintPath>..\..\packages\System.Linq\ref\netstandard1.0\System.Linq.xml</HintPath>
          <Private>False</Private>
          <Paket>True</Paket>
        </Reference>
      </ItemGroup>
    </When>
    <When Condition="($(TargetFrameworkIdentifier) == '.NETStandard' And ($(TargetFrameworkVersion) == 'v1.6' Or $(TargetFrameworkVersion) == 'v2.0')) Or ($(TargetFrameworkIdentifier) == '.NETCoreApp' And ($(TargetFrameworkVersion) == 'v1.0' Or $(TargetFrameworkVersion) == 'v1.1' Or $(TargetFrameworkVersion) == 'v2.0')) Or ($(TargetFrameworkIdentifier) == 'MonoAndroid' And ($(TargetFrameworkVersion) == 'v7.0' Or $(TargetFrameworkVersion) == 'v7.1'))">
      <ItemGroup>
        <Reference Include="System.Linq">
          <HintPath>..\..\packages\System.Linq\lib\netstandard1.6\System.Linq.dll</HintPath>
          <Private>True</Private>
          <Paket>True</Paket>
        </Reference>
      </ItemGroup>
    </When>
    <When Condition="($(TargetFrameworkIdentifier) == '.NETStandard' And ($(TargetFrameworkVersion) == 'v1.6' Or $(TargetFrameworkVersion) == 'v2.0')) Or ($(TargetFrameworkIdentifier) == '.NETCoreApp' And ($(TargetFrameworkVersion) == 'v1.0' Or $(TargetFrameworkVersion) == 'v1.1' Or $(TargetFrameworkVersion) == 'v2.0'))">
      <ItemGroup>
        <Reference Include="System.Linq">
          <HintPath>..\..\packages\System.Linq\ref\netstandard1.6\System.Linq.dll</HintPath>
          <Private>False</Private>
          <Paket>True</Paket>
        </Reference>
        <Reference Include="System.Linq">
          <HintPath>..\..\packages\System.Linq\ref\netstandard1.6\System.Linq.xml</HintPath>
          <Private>False</Private>
          <Paket>True</Paket>
        </Reference>
      </ItemGroup>
    </When>
  </Choose>
  <Choose>
    <When Condition="($(TargetFrameworkIdentifier) == '.NETStandard' And ($(TargetFrameworkVersion) == 'v1.6' Or $(TargetFrameworkVersion) == 'v2.0')) Or ($(TargetFrameworkIdentifier) == '.NETCoreApp' And ($(TargetFrameworkVersion) == 'v1.0' Or $(TargetFrameworkVersion) == 'v1.1' Or $(TargetFrameworkVersion) == 'v2.0')) Or ($(TargetFrameworkIdentifier) == 'MonoAndroid' And ($(TargetFrameworkVersion) == 'v7.0' Or $(TargetFrameworkVersion) == 'v7.1'))">
      <ItemGroup>
        <Reference Include="System.Linq.Expressions">
          <HintPath>..\..\packages\System.Linq.Expressions\lib\netstandard1.6\System.Linq.Expressions.dll</HintPath>
          <Private>True</Private>
          <Paket>True</Paket>
        </Reference>
      </ItemGroup>
    </When>
    <When Condition="($(TargetFrameworkIdentifier) == '.NETStandard' And ($(TargetFrameworkVersion) == 'v1.6' Or $(TargetFrameworkVersion) == 'v2.0')) Or ($(TargetFrameworkIdentifier) == '.NETCoreApp' And ($(TargetFrameworkVersion) == 'v1.0' Or $(TargetFrameworkVersion) == 'v1.1' Or $(TargetFrameworkVersion) == 'v2.0'))">
      <ItemGroup>
        <Reference Include="System.Linq.Expressions">
          <HintPath>..\..\packages\System.Linq.Expressions\ref\netstandard1.6\System.Linq.Expressions.dll</HintPath>
          <Private>False</Private>
          <Paket>True</Paket>
        </Reference>
        <Reference Include="System.Linq.Expressions">
          <HintPath>..\..\packages\System.Linq.Expressions\ref\netstandard1.6\System.Linq.Expressions.xml</HintPath>
          <Private>False</Private>
          <Paket>True</Paket>
        </Reference>
      </ItemGroup>
    </When>
  </Choose>
  <Choose>
    <When Condition="($(TargetFrameworkIdentifier) == '.NETStandard' And ($(TargetFrameworkVersion) == 'v1.6' Or $(TargetFrameworkVersion) == 'v2.0')) Or ($(TargetFrameworkIdentifier) == '.NETCoreApp' And ($(TargetFrameworkVersion) == 'v1.0' Or $(TargetFrameworkVersion) == 'v1.1' Or $(TargetFrameworkVersion) == 'v2.0'))">
      <ItemGroup>
        <Reference Include="System.Linq.Queryable">
          <HintPath>..\..\packages\System.Linq.Queryable\ref\netstandard1.0\System.Linq.Queryable.dll</HintPath>
          <Private>False</Private>
          <Paket>True</Paket>
        </Reference>
        <Reference Include="System.Linq.Queryable">
          <HintPath>..\..\packages\System.Linq.Queryable\ref\netstandard1.0\System.Linq.Queryable.xml</HintPath>
          <Private>False</Private>
          <Paket>True</Paket>
        </Reference>
      </ItemGroup>
    </When>
    <When Condition="($(TargetFrameworkIdentifier) == '.NETStandard' And ($(TargetFrameworkVersion) == 'v1.6' Or $(TargetFrameworkVersion) == 'v2.0')) Or ($(TargetFrameworkIdentifier) == '.NETCoreApp' And ($(TargetFrameworkVersion) == 'v1.0' Or $(TargetFrameworkVersion) == 'v1.1' Or $(TargetFrameworkVersion) == 'v2.0')) Or ($(TargetFrameworkIdentifier) == 'MonoAndroid' And ($(TargetFrameworkVersion) == 'v7.0' Or $(TargetFrameworkVersion) == 'v7.1'))">
      <ItemGroup>
        <Reference Include="System.Linq.Queryable">
          <HintPath>..\..\packages\System.Linq.Queryable\lib\netstandard1.3\System.Linq.Queryable.dll</HintPath>
          <Private>True</Private>
          <Paket>True</Paket>
        </Reference>
      </ItemGroup>
    </When>
  </Choose>
  <Choose>
    <When Condition="$(TargetFrameworkIdentifier) == 'Xamarin.Mac'">
      <ItemGroup>
        <Reference Include="System.Net.Http">
          <Paket>True</Paket>
        </Reference>
      </ItemGroup>
    </When>
    <When Condition="$(TargetFrameworkIdentifier) == 'MonoAndroid' And ($(TargetFrameworkVersion) == 'v7.0' Or $(TargetFrameworkVersion) == 'v7.1')">
      <ItemGroup>
        <Reference Include="System.Net.Http">
          <Paket>True</Paket>
        </Reference>
      </ItemGroup>
    </When>
    <When Condition="$(TargetFrameworkIdentifier) == 'MonoTouch'">
      <ItemGroup>
        <Reference Include="System.Net.Http">
          <Paket>True</Paket>
        </Reference>
      </ItemGroup>
    </When>
    <When Condition="($(TargetFrameworkIdentifier) == '.NETStandard' And ($(TargetFrameworkVersion) == 'v1.6' Or $(TargetFrameworkVersion) == 'v2.0')) Or ($(TargetFrameworkIdentifier) == '.NETCoreApp' And ($(TargetFrameworkVersion) == 'v1.0' Or $(TargetFrameworkVersion) == 'v1.1' Or $(TargetFrameworkVersion) == 'v2.0'))">
      <ItemGroup>
        <Reference Include="System.Net.Http">
          <HintPath>..\..\packages\System.Net.Http\ref\netstandard1.3\System.Net.Http.dll</HintPath>
          <Private>False</Private>
          <Paket>True</Paket>
        </Reference>
      </ItemGroup>
    </When>
    <When Condition="$(TargetFrameworkIdentifier) == 'Xamarin.iOS'">
      <ItemGroup>
        <Reference Include="System.Net.Http">
          <Paket>True</Paket>
        </Reference>
      </ItemGroup>
    </When>
  </Choose>
  <Choose>
    <When Condition="($(TargetFrameworkIdentifier) == '.NETStandard' And ($(TargetFrameworkVersion) == 'v1.6' Or $(TargetFrameworkVersion) == 'v2.0')) Or ($(TargetFrameworkIdentifier) == '.NETCoreApp' And ($(TargetFrameworkVersion) == 'v1.0' Or $(TargetFrameworkVersion) == 'v1.1' Or $(TargetFrameworkVersion) == 'v2.0'))">
      <ItemGroup>
        <Reference Include="System.Net.Primitives">
          <HintPath>..\..\packages\System.Net.Primitives\ref\netstandard1.3\System.Net.Primitives.dll</HintPath>
          <Private>False</Private>
          <Paket>True</Paket>
        </Reference>
        <Reference Include="System.Net.Primitives">
          <HintPath>..\..\packages\System.Net.Primitives\ref\netstandard1.3\System.Net.Primitives.xml</HintPath>
          <Private>False</Private>
          <Paket>True</Paket>
        </Reference>
      </ItemGroup>
    </When>
  </Choose>
  <Choose>
    <When Condition="($(TargetFrameworkIdentifier) == '.NETStandard' And ($(TargetFrameworkVersion) == 'v1.6' Or $(TargetFrameworkVersion) == 'v2.0')) Or ($(TargetFrameworkIdentifier) == '.NETCoreApp' And ($(TargetFrameworkVersion) == 'v1.0' Or $(TargetFrameworkVersion) == 'v1.1' Or $(TargetFrameworkVersion) == 'v2.0'))">
      <ItemGroup>
        <Reference Include="System.Net.Requests">
          <HintPath>..\..\packages\System.Net.Requests\ref\netstandard1.3\System.Net.Requests.dll</HintPath>
          <Private>False</Private>
          <Paket>True</Paket>
        </Reference>
        <Reference Include="System.Net.Requests">
          <HintPath>..\..\packages\System.Net.Requests\ref\netstandard1.3\System.Net.Requests.xml</HintPath>
          <Private>False</Private>
          <Paket>True</Paket>
        </Reference>
      </ItemGroup>
    </When>
  </Choose>
  <Choose>
    <When Condition="($(TargetFrameworkIdentifier) == '.NETStandard' And ($(TargetFrameworkVersion) == 'v1.6' Or $(TargetFrameworkVersion) == 'v2.0')) Or ($(TargetFrameworkIdentifier) == '.NETCoreApp' And ($(TargetFrameworkVersion) == 'v1.0' Or $(TargetFrameworkVersion) == 'v1.1' Or $(TargetFrameworkVersion) == 'v2.0')) Or ($(TargetFrameworkIdentifier) == 'MonoAndroid' And ($(TargetFrameworkVersion) == 'v7.0' Or $(TargetFrameworkVersion) == 'v7.1'))">
      <ItemGroup>
        <Reference Include="System.Net.WebHeaderCollection">
          <HintPath>..\..\packages\System.Net.WebHeaderCollection\lib\netstandard1.3\System.Net.WebHeaderCollection.dll</HintPath>
          <Private>True</Private>
          <Paket>True</Paket>
        </Reference>
      </ItemGroup>
    </When>
    <When Condition="($(TargetFrameworkIdentifier) == '.NETStandard' And ($(TargetFrameworkVersion) == 'v1.6' Or $(TargetFrameworkVersion) == 'v2.0')) Or ($(TargetFrameworkIdentifier) == '.NETCoreApp' And ($(TargetFrameworkVersion) == 'v1.0' Or $(TargetFrameworkVersion) == 'v1.1' Or $(TargetFrameworkVersion) == 'v2.0'))">
      <ItemGroup>
        <Reference Include="System.Net.WebHeaderCollection">
          <HintPath>..\..\packages\System.Net.WebHeaderCollection\ref\netstandard1.3\System.Net.WebHeaderCollection.dll</HintPath>
          <Private>False</Private>
          <Paket>True</Paket>
        </Reference>
        <Reference Include="System.Net.WebHeaderCollection">
          <HintPath>..\..\packages\System.Net.WebHeaderCollection\ref\netstandard1.3\System.Net.WebHeaderCollection.xml</HintPath>
          <Private>False</Private>
          <Paket>True</Paket>
        </Reference>
      </ItemGroup>
    </When>
  </Choose>
  <Choose>
    <When Condition="($(TargetFrameworkIdentifier) == '.NETStandard' And ($(TargetFrameworkVersion) == 'v1.6' Or $(TargetFrameworkVersion) == 'v2.0')) Or ($(TargetFrameworkIdentifier) == '.NETCoreApp' And ($(TargetFrameworkVersion) == 'v1.0' Or $(TargetFrameworkVersion) == 'v1.1' Or $(TargetFrameworkVersion) == 'v2.0')) Or ($(TargetFrameworkIdentifier) == 'MonoAndroid' And ($(TargetFrameworkVersion) == 'v7.0' Or $(TargetFrameworkVersion) == 'v7.1'))">
      <ItemGroup>
        <Reference Include="System.ObjectModel">
          <HintPath>..\..\packages\System.ObjectModel\lib\netstandard1.3\System.ObjectModel.dll</HintPath>
          <Private>True</Private>
          <Paket>True</Paket>
        </Reference>
      </ItemGroup>
    </When>
    <When Condition="($(TargetFrameworkIdentifier) == '.NETStandard' And ($(TargetFrameworkVersion) == 'v1.6' Or $(TargetFrameworkVersion) == 'v2.0')) Or ($(TargetFrameworkIdentifier) == '.NETCoreApp' And ($(TargetFrameworkVersion) == 'v1.0' Or $(TargetFrameworkVersion) == 'v1.1' Or $(TargetFrameworkVersion) == 'v2.0'))">
      <ItemGroup>
        <Reference Include="System.ObjectModel">
          <HintPath>..\..\packages\System.ObjectModel\ref\netstandard1.3\System.ObjectModel.dll</HintPath>
          <Private>False</Private>
          <Paket>True</Paket>
        </Reference>
        <Reference Include="System.ObjectModel">
          <HintPath>..\..\packages\System.ObjectModel\ref\netstandard1.3\System.ObjectModel.xml</HintPath>
          <Private>False</Private>
          <Paket>True</Paket>
        </Reference>
      </ItemGroup>
    </When>
  </Choose>
  <Choose>
    <When Condition="$(TargetFrameworkIdentifier) == '.NETStandard' And ($(TargetFrameworkVersion) == 'v1.0' Or $(TargetFrameworkVersion) == 'v1.1' Or $(TargetFrameworkVersion) == 'v1.2')">
      <ItemGroup>
        <Reference Include="System.Reflection">
          <HintPath>..\..\packages\System.Reflection\ref\netstandard1.0\System.Reflection.dll</HintPath>
          <Private>False</Private>
          <Paket>True</Paket>
        </Reference>
        <Reference Include="System.Reflection">
          <HintPath>..\..\packages\System.Reflection\ref\netstandard1.0\System.Reflection.xml</HintPath>
          <Private>False</Private>
          <Paket>True</Paket>
        </Reference>
      </ItemGroup>
    </When>
    <When Condition="$(TargetFrameworkIdentifier) == '.NETStandard' And ($(TargetFrameworkVersion) == 'v1.3' Or $(TargetFrameworkVersion) == 'v1.4')">
      <ItemGroup>
        <Reference Include="System.Reflection">
          <HintPath>..\..\packages\System.Reflection\ref\netstandard1.3\System.Reflection.dll</HintPath>
          <Private>False</Private>
          <Paket>True</Paket>
        </Reference>
        <Reference Include="System.Reflection">
          <HintPath>..\..\packages\System.Reflection\ref\netstandard1.3\System.Reflection.xml</HintPath>
          <Private>False</Private>
          <Paket>True</Paket>
        </Reference>
      </ItemGroup>
    </When>
    <When Condition="($(TargetFrameworkIdentifier) == '.NETStandard' And ($(TargetFrameworkVersion) == 'v1.5' Or $(TargetFrameworkVersion) == 'v1.6' Or $(TargetFrameworkVersion) == 'v2.0')) Or ($(TargetFrameworkIdentifier) == '.NETCoreApp' And ($(TargetFrameworkVersion) == 'v1.0' Or $(TargetFrameworkVersion) == 'v1.1' Or $(TargetFrameworkVersion) == 'v2.0'))">
      <ItemGroup>
        <Reference Include="System.Reflection">
          <HintPath>..\..\packages\System.Reflection\ref\netstandard1.5\System.Reflection.dll</HintPath>
          <Private>False</Private>
          <Paket>True</Paket>
        </Reference>
        <Reference Include="System.Reflection">
          <HintPath>..\..\packages\System.Reflection\ref\netstandard1.5\System.Reflection.xml</HintPath>
          <Private>False</Private>
          <Paket>True</Paket>
        </Reference>
      </ItemGroup>
    </When>
  </Choose>
  <Choose>
    <When Condition="($(TargetFrameworkIdentifier) == '.NETStandard' And ($(TargetFrameworkVersion) == 'v1.6' Or $(TargetFrameworkVersion) == 'v2.0')) Or ($(TargetFrameworkIdentifier) == '.NETCoreApp' And ($(TargetFrameworkVersion) == 'v1.0' Or $(TargetFrameworkVersion) == 'v1.1' Or $(TargetFrameworkVersion) == 'v2.0'))">
      <ItemGroup>
        <Reference Include="System.Reflection.Emit">
          <HintPath>..\..\packages\System.Reflection.Emit\ref\netstandard1.1\System.Reflection.Emit.dll</HintPath>
          <Private>False</Private>
          <Paket>True</Paket>
        </Reference>
        <Reference Include="System.Reflection.Emit">
          <HintPath>..\..\packages\System.Reflection.Emit\ref\netstandard1.1\System.Reflection.Emit.xml</HintPath>
          <Private>False</Private>
          <Paket>True</Paket>
        </Reference>
      </ItemGroup>
    </When>
    <When Condition="($(TargetFrameworkIdentifier) == '.NETStandard' And ($(TargetFrameworkVersion) == 'v1.6' Or $(TargetFrameworkVersion) == 'v2.0')) Or ($(TargetFrameworkIdentifier) == '.NETCoreApp' And ($(TargetFrameworkVersion) == 'v1.0' Or $(TargetFrameworkVersion) == 'v1.1' Or $(TargetFrameworkVersion) == 'v2.0')) Or ($(TargetFrameworkIdentifier) == 'MonoAndroid' And ($(TargetFrameworkVersion) == 'v7.0' Or $(TargetFrameworkVersion) == 'v7.1'))">
      <ItemGroup>
        <Reference Include="System.Reflection.Emit">
          <HintPath>..\..\packages\System.Reflection.Emit\lib\netstandard1.3\System.Reflection.Emit.dll</HintPath>
          <Private>True</Private>
          <Paket>True</Paket>
        </Reference>
      </ItemGroup>
    </When>
  </Choose>
  <Choose>
    <When Condition="($(TargetFrameworkIdentifier) == '.NETStandard' And ($(TargetFrameworkVersion) == 'v1.6' Or $(TargetFrameworkVersion) == 'v2.0')) Or ($(TargetFrameworkIdentifier) == '.NETCoreApp' And ($(TargetFrameworkVersion) == 'v1.0' Or $(TargetFrameworkVersion) == 'v1.1' Or $(TargetFrameworkVersion) == 'v2.0'))">
      <ItemGroup>
        <Reference Include="System.Reflection.Emit.ILGeneration">
          <HintPath>..\..\packages\System.Reflection.Emit.ILGeneration\ref\netstandard1.0\System.Reflection.Emit.ILGeneration.dll</HintPath>
          <Private>False</Private>
          <Paket>True</Paket>
        </Reference>
        <Reference Include="System.Reflection.Emit.ILGeneration">
          <HintPath>..\..\packages\System.Reflection.Emit.ILGeneration\ref\netstandard1.0\System.Reflection.Emit.ILGeneration.xml</HintPath>
          <Private>False</Private>
          <Paket>True</Paket>
        </Reference>
      </ItemGroup>
    </When>
    <When Condition="($(TargetFrameworkIdentifier) == '.NETStandard' And ($(TargetFrameworkVersion) == 'v1.6' Or $(TargetFrameworkVersion) == 'v2.0')) Or ($(TargetFrameworkIdentifier) == '.NETCoreApp' And ($(TargetFrameworkVersion) == 'v1.0' Or $(TargetFrameworkVersion) == 'v1.1' Or $(TargetFrameworkVersion) == 'v2.0')) Or ($(TargetFrameworkIdentifier) == 'MonoAndroid' And ($(TargetFrameworkVersion) == 'v7.0' Or $(TargetFrameworkVersion) == 'v7.1'))">
      <ItemGroup>
        <Reference Include="System.Reflection.Emit.ILGeneration">
          <HintPath>..\..\packages\System.Reflection.Emit.ILGeneration\lib\netstandard1.3\System.Reflection.Emit.ILGeneration.dll</HintPath>
          <Private>True</Private>
          <Paket>True</Paket>
        </Reference>
      </ItemGroup>
    </When>
  </Choose>
  <Choose>
    <When Condition="($(TargetFrameworkIdentifier) == '.NETStandard' And ($(TargetFrameworkVersion) == 'v1.6' Or $(TargetFrameworkVersion) == 'v2.0')) Or ($(TargetFrameworkIdentifier) == '.NETCoreApp' And ($(TargetFrameworkVersion) == 'v1.0' Or $(TargetFrameworkVersion) == 'v1.1' Or $(TargetFrameworkVersion) == 'v2.0'))">
      <ItemGroup>
        <Reference Include="System.Reflection.Emit.Lightweight">
          <HintPath>..\..\packages\System.Reflection.Emit.Lightweight\ref\netstandard1.0\System.Reflection.Emit.Lightweight.dll</HintPath>
          <Private>False</Private>
          <Paket>True</Paket>
        </Reference>
        <Reference Include="System.Reflection.Emit.Lightweight">
          <HintPath>..\..\packages\System.Reflection.Emit.Lightweight\ref\netstandard1.0\System.Reflection.Emit.Lightweight.xml</HintPath>
          <Private>False</Private>
          <Paket>True</Paket>
        </Reference>
      </ItemGroup>
    </When>
    <When Condition="($(TargetFrameworkIdentifier) == '.NETStandard' And ($(TargetFrameworkVersion) == 'v1.6' Or $(TargetFrameworkVersion) == 'v2.0')) Or ($(TargetFrameworkIdentifier) == '.NETCoreApp' And ($(TargetFrameworkVersion) == 'v1.0' Or $(TargetFrameworkVersion) == 'v1.1' Or $(TargetFrameworkVersion) == 'v2.0')) Or ($(TargetFrameworkIdentifier) == 'MonoAndroid' And ($(TargetFrameworkVersion) == 'v7.0' Or $(TargetFrameworkVersion) == 'v7.1'))">
      <ItemGroup>
        <Reference Include="System.Reflection.Emit.Lightweight">
          <HintPath>..\..\packages\System.Reflection.Emit.Lightweight\lib\netstandard1.3\System.Reflection.Emit.Lightweight.dll</HintPath>
          <Private>True</Private>
          <Paket>True</Paket>
        </Reference>
      </ItemGroup>
    </When>
  </Choose>
  <Choose>
    <When Condition="($(TargetFrameworkIdentifier) == '.NETStandard' And ($(TargetFrameworkVersion) == 'v1.1' Or $(TargetFrameworkVersion) == 'v1.2' Or $(TargetFrameworkVersion) == 'v1.3' Or $(TargetFrameworkVersion) == 'v1.4' Or $(TargetFrameworkVersion) == 'v1.5' Or $(TargetFrameworkVersion) == 'v1.6' Or $(TargetFrameworkVersion) == 'v2.0')) Or ($(TargetFrameworkIdentifier) == '.NETCoreApp' And ($(TargetFrameworkVersion) == 'v1.0' Or $(TargetFrameworkVersion) == 'v1.1' Or $(TargetFrameworkVersion) == 'v2.0'))">
      <ItemGroup>
        <Reference Include="System.Reflection.Extensions">
          <HintPath>..\..\packages\System.Reflection.Extensions\ref\netstandard1.0\System.Reflection.Extensions.dll</HintPath>
          <Private>False</Private>
          <Paket>True</Paket>
        </Reference>
        <Reference Include="System.Reflection.Extensions">
          <HintPath>..\..\packages\System.Reflection.Extensions\ref\netstandard1.0\System.Reflection.Extensions.xml</HintPath>
          <Private>False</Private>
          <Paket>True</Paket>
        </Reference>
      </ItemGroup>
    </When>
  </Choose>
  <Choose>
    <When Condition="($(TargetFrameworkIdentifier) == '.NETStandard' And ($(TargetFrameworkVersion) == 'v1.0' Or $(TargetFrameworkVersion) == 'v1.1' Or $(TargetFrameworkVersion) == 'v1.2' Or $(TargetFrameworkVersion) == 'v1.3' Or $(TargetFrameworkVersion) == 'v1.4' Or $(TargetFrameworkVersion) == 'v1.5' Or $(TargetFrameworkVersion) == 'v1.6' Or $(TargetFrameworkVersion) == 'v2.0')) Or ($(TargetFrameworkIdentifier) == '.NETCoreApp' And ($(TargetFrameworkVersion) == 'v1.0' Or $(TargetFrameworkVersion) == 'v1.1' Or $(TargetFrameworkVersion) == 'v2.0'))">
      <ItemGroup>
        <Reference Include="System.Reflection.Primitives">
          <HintPath>..\..\packages\System.Reflection.Primitives\ref\netstandard1.0\System.Reflection.Primitives.dll</HintPath>
          <Private>False</Private>
          <Paket>True</Paket>
        </Reference>
        <Reference Include="System.Reflection.Primitives">
          <HintPath>..\..\packages\System.Reflection.Primitives\ref\netstandard1.0\System.Reflection.Primitives.xml</HintPath>
          <Private>False</Private>
          <Paket>True</Paket>
        </Reference>
      </ItemGroup>
    </When>
  </Choose>
  <Choose>
    <When Condition="($(TargetFrameworkIdentifier) == '.NETStandard' And ($(TargetFrameworkVersion) == 'v1.6' Or $(TargetFrameworkVersion) == 'v2.0')) Or ($(TargetFrameworkIdentifier) == '.NETCoreApp' And ($(TargetFrameworkVersion) == 'v1.0' Or $(TargetFrameworkVersion) == 'v1.1' Or $(TargetFrameworkVersion) == 'v2.0')) Or ($(TargetFrameworkIdentifier) == 'MonoAndroid' And ($(TargetFrameworkVersion) == 'v7.0' Or $(TargetFrameworkVersion) == 'v7.1'))">
      <ItemGroup>
        <Reference Include="System.Reflection.TypeExtensions">
          <HintPath>..\..\packages\System.Reflection.TypeExtensions\lib\netstandard1.5\System.Reflection.TypeExtensions.dll</HintPath>
          <Private>True</Private>
          <Paket>True</Paket>
        </Reference>
      </ItemGroup>
    </When>
    <When Condition="($(TargetFrameworkIdentifier) == '.NETStandard' And ($(TargetFrameworkVersion) == 'v1.6' Or $(TargetFrameworkVersion) == 'v2.0')) Or ($(TargetFrameworkIdentifier) == '.NETCoreApp' And ($(TargetFrameworkVersion) == 'v1.0' Or $(TargetFrameworkVersion) == 'v1.1' Or $(TargetFrameworkVersion) == 'v2.0'))">
      <ItemGroup>
        <Reference Include="System.Reflection.TypeExtensions">
          <HintPath>..\..\packages\System.Reflection.TypeExtensions\ref\netstandard1.5\System.Reflection.TypeExtensions.dll</HintPath>
          <Private>False</Private>
          <Paket>True</Paket>
        </Reference>
        <Reference Include="System.Reflection.TypeExtensions">
          <HintPath>..\..\packages\System.Reflection.TypeExtensions\ref\netstandard1.5\System.Reflection.TypeExtensions.xml</HintPath>
          <Private>False</Private>
          <Paket>True</Paket>
        </Reference>
      </ItemGroup>
    </When>
  </Choose>
  <Choose>
    <When Condition="($(TargetFrameworkIdentifier) == '.NETStandard' And ($(TargetFrameworkVersion) == 'v1.0' Or $(TargetFrameworkVersion) == 'v1.1' Or $(TargetFrameworkVersion) == 'v1.2' Or $(TargetFrameworkVersion) == 'v1.3' Or $(TargetFrameworkVersion) == 'v1.4' Or $(TargetFrameworkVersion) == 'v1.5' Or $(TargetFrameworkVersion) == 'v1.6' Or $(TargetFrameworkVersion) == 'v2.0')) Or ($(TargetFrameworkIdentifier) == '.NETCoreApp' And ($(TargetFrameworkVersion) == 'v1.0' Or $(TargetFrameworkVersion) == 'v1.1' Or $(TargetFrameworkVersion) == 'v2.0'))">
      <ItemGroup>
        <Reference Include="System.Resources.ResourceManager">
          <HintPath>..\..\packages\System.Resources.ResourceManager\ref\netstandard1.0\System.Resources.ResourceManager.dll</HintPath>
          <Private>False</Private>
          <Paket>True</Paket>
        </Reference>
        <Reference Include="System.Resources.ResourceManager">
          <HintPath>..\..\packages\System.Resources.ResourceManager\ref\netstandard1.0\System.Resources.ResourceManager.xml</HintPath>
          <Private>False</Private>
          <Paket>True</Paket>
        </Reference>
      </ItemGroup>
    </When>
  </Choose>
  <Choose>
    <When Condition="$(TargetFrameworkIdentifier) == '.NETStandard' And ($(TargetFrameworkVersion) == 'v1.0' Or $(TargetFrameworkVersion) == 'v1.1')">
      <ItemGroup>
        <Reference Include="System.Runtime">
          <HintPath>..\..\packages\System.Runtime\ref\netstandard1.0\System.Runtime.dll</HintPath>
          <Private>False</Private>
          <Paket>True</Paket>
        </Reference>
        <Reference Include="System.Runtime">
          <HintPath>..\..\packages\System.Runtime\ref\netstandard1.0\System.Runtime.xml</HintPath>
          <Private>False</Private>
          <Paket>True</Paket>
        </Reference>
      </ItemGroup>
    </When>
    <When Condition="$(TargetFrameworkIdentifier) == '.NETStandard' And $(TargetFrameworkVersion) == 'v1.2'">
      <ItemGroup>
        <Reference Include="System.Runtime">
          <HintPath>..\..\packages\System.Runtime\ref\netstandard1.2\System.Runtime.dll</HintPath>
          <Private>False</Private>
          <Paket>True</Paket>
        </Reference>
        <Reference Include="System.Runtime">
          <HintPath>..\..\packages\System.Runtime\ref\netstandard1.2\System.Runtime.xml</HintPath>
          <Private>False</Private>
          <Paket>True</Paket>
        </Reference>
      </ItemGroup>
    </When>
    <When Condition="$(TargetFrameworkIdentifier) == '.NETStandard' And ($(TargetFrameworkVersion) == 'v1.3' Or $(TargetFrameworkVersion) == 'v1.4')">
      <ItemGroup>
        <Reference Include="System.Runtime">
          <HintPath>..\..\packages\System.Runtime\ref\netstandard1.3\System.Runtime.dll</HintPath>
          <Private>False</Private>
          <Paket>True</Paket>
        </Reference>
        <Reference Include="System.Runtime">
          <HintPath>..\..\packages\System.Runtime\ref\netstandard1.3\System.Runtime.xml</HintPath>
          <Private>False</Private>
          <Paket>True</Paket>
        </Reference>
      </ItemGroup>
    </When>
    <When Condition="($(TargetFrameworkIdentifier) == '.NETStandard' And ($(TargetFrameworkVersion) == 'v1.5' Or $(TargetFrameworkVersion) == 'v1.6' Or $(TargetFrameworkVersion) == 'v2.0')) Or ($(TargetFrameworkIdentifier) == '.NETCoreApp' And ($(TargetFrameworkVersion) == 'v1.0' Or $(TargetFrameworkVersion) == 'v1.1' Or $(TargetFrameworkVersion) == 'v2.0'))">
      <ItemGroup>
        <Reference Include="System.Runtime">
          <HintPath>..\..\packages\System.Runtime\ref\netstandard1.5\System.Runtime.dll</HintPath>
          <Private>False</Private>
          <Paket>True</Paket>
        </Reference>
        <Reference Include="System.Runtime">
          <HintPath>..\..\packages\System.Runtime\ref\netstandard1.5\System.Runtime.xml</HintPath>
          <Private>False</Private>
          <Paket>True</Paket>
        </Reference>
      </ItemGroup>
    </When>
  </Choose>
  <Choose>
    <When Condition="$(TargetFrameworkIdentifier) == '.NETStandard' And ($(TargetFrameworkVersion) == 'v1.0' Or $(TargetFrameworkVersion) == 'v1.1' Or $(TargetFrameworkVersion) == 'v1.2')">
      <ItemGroup>
        <Reference Include="System.Runtime.Extensions">
          <HintPath>..\..\packages\System.Runtime.Extensions\ref\netstandard1.0\System.Runtime.Extensions.dll</HintPath>
          <Private>False</Private>
          <Paket>True</Paket>
        </Reference>
        <Reference Include="System.Runtime.Extensions">
          <HintPath>..\..\packages\System.Runtime.Extensions\ref\netstandard1.0\System.Runtime.Extensions.xml</HintPath>
          <Private>False</Private>
          <Paket>True</Paket>
        </Reference>
      </ItemGroup>
    </When>
    <When Condition="$(TargetFrameworkIdentifier) == '.NETStandard' And ($(TargetFrameworkVersion) == 'v1.3' Or $(TargetFrameworkVersion) == 'v1.4')">
      <ItemGroup>
        <Reference Include="System.Runtime.Extensions">
          <HintPath>..\..\packages\System.Runtime.Extensions\ref\netstandard1.3\System.Runtime.Extensions.dll</HintPath>
          <Private>False</Private>
          <Paket>True</Paket>
        </Reference>
        <Reference Include="System.Runtime.Extensions">
          <HintPath>..\..\packages\System.Runtime.Extensions\ref\netstandard1.3\System.Runtime.Extensions.xml</HintPath>
          <Private>False</Private>
          <Paket>True</Paket>
        </Reference>
      </ItemGroup>
    </When>
    <When Condition="($(TargetFrameworkIdentifier) == '.NETStandard' And ($(TargetFrameworkVersion) == 'v1.5' Or $(TargetFrameworkVersion) == 'v1.6' Or $(TargetFrameworkVersion) == 'v2.0')) Or ($(TargetFrameworkIdentifier) == '.NETCoreApp' And ($(TargetFrameworkVersion) == 'v1.0' Or $(TargetFrameworkVersion) == 'v1.1' Or $(TargetFrameworkVersion) == 'v2.0'))">
      <ItemGroup>
        <Reference Include="System.Runtime.Extensions">
          <HintPath>..\..\packages\System.Runtime.Extensions\ref\netstandard1.5\System.Runtime.Extensions.dll</HintPath>
          <Private>False</Private>
          <Paket>True</Paket>
        </Reference>
        <Reference Include="System.Runtime.Extensions">
          <HintPath>..\..\packages\System.Runtime.Extensions\ref\netstandard1.5\System.Runtime.Extensions.xml</HintPath>
          <Private>False</Private>
          <Paket>True</Paket>
        </Reference>
      </ItemGroup>
    </When>
  </Choose>
  <Choose>
    <When Condition="($(TargetFrameworkIdentifier) == '.NETStandard' And ($(TargetFrameworkVersion) == 'v1.3' Or $(TargetFrameworkVersion) == 'v1.4' Or $(TargetFrameworkVersion) == 'v1.5' Or $(TargetFrameworkVersion) == 'v1.6' Or $(TargetFrameworkVersion) == 'v2.0')) Or ($(TargetFrameworkIdentifier) == '.NETCoreApp' And ($(TargetFrameworkVersion) == 'v1.0' Or $(TargetFrameworkVersion) == 'v1.1' Or $(TargetFrameworkVersion) == 'v2.0'))">
      <ItemGroup>
        <Reference Include="System.Runtime.Handles">
          <HintPath>..\..\packages\System.Runtime.Handles\ref\netstandard1.3\System.Runtime.Handles.dll</HintPath>
          <Private>False</Private>
          <Paket>True</Paket>
        </Reference>
        <Reference Include="System.Runtime.Handles">
          <HintPath>..\..\packages\System.Runtime.Handles\ref\netstandard1.3\System.Runtime.Handles.xml</HintPath>
          <Private>False</Private>
          <Paket>True</Paket>
        </Reference>
      </ItemGroup>
    </When>
  </Choose>
  <Choose>
    <When Condition="$(TargetFrameworkIdentifier) == '.NETCoreApp' And ($(TargetFrameworkVersion) == 'v1.1' Or $(TargetFrameworkVersion) == 'v2.0')">
      <ItemGroup>
        <Reference Include="System.Runtime.InteropServices">
          <HintPath>..\..\packages\System.Runtime.InteropServices\ref\netcoreapp1.1\System.Runtime.InteropServices.dll</HintPath>
          <Private>False</Private>
          <Paket>True</Paket>
        </Reference>
      </ItemGroup>
    </When>
    <When Condition="$(TargetFrameworkIdentifier) == '.NETStandard' And $(TargetFrameworkVersion) == 'v1.1'">
      <ItemGroup>
        <Reference Include="System.Runtime.InteropServices">
          <HintPath>..\..\packages\System.Runtime.InteropServices\ref\netstandard1.1\System.Runtime.InteropServices.dll</HintPath>
          <Private>False</Private>
          <Paket>True</Paket>
        </Reference>
        <Reference Include="System.Runtime.InteropServices">
          <HintPath>..\..\packages\System.Runtime.InteropServices\ref\netstandard1.1\System.Runtime.InteropServices.xml</HintPath>
          <Private>False</Private>
          <Paket>True</Paket>
        </Reference>
      </ItemGroup>
    </When>
    <When Condition="$(TargetFrameworkIdentifier) == '.NETStandard' And $(TargetFrameworkVersion) == 'v1.2'">
      <ItemGroup>
        <Reference Include="System.Runtime.InteropServices">
          <HintPath>..\..\packages\System.Runtime.InteropServices\ref\netstandard1.2\System.Runtime.InteropServices.dll</HintPath>
          <Private>False</Private>
          <Paket>True</Paket>
        </Reference>
        <Reference Include="System.Runtime.InteropServices">
          <HintPath>..\..\packages\System.Runtime.InteropServices\ref\netstandard1.2\System.Runtime.InteropServices.xml</HintPath>
          <Private>False</Private>
          <Paket>True</Paket>
        </Reference>
      </ItemGroup>
    </When>
    <When Condition="$(TargetFrameworkIdentifier) == '.NETStandard' And ($(TargetFrameworkVersion) == 'v1.3' Or $(TargetFrameworkVersion) == 'v1.4')">
      <ItemGroup>
        <Reference Include="System.Runtime.InteropServices">
          <HintPath>..\..\packages\System.Runtime.InteropServices\ref\netstandard1.3\System.Runtime.InteropServices.dll</HintPath>
          <Private>False</Private>
          <Paket>True</Paket>
        </Reference>
        <Reference Include="System.Runtime.InteropServices">
          <HintPath>..\..\packages\System.Runtime.InteropServices\ref\netstandard1.3\System.Runtime.InteropServices.xml</HintPath>
          <Private>False</Private>
          <Paket>True</Paket>
        </Reference>
      </ItemGroup>
    </When>
    <When Condition="($(TargetFrameworkIdentifier) == '.NETStandard' And ($(TargetFrameworkVersion) == 'v1.5' Or $(TargetFrameworkVersion) == 'v1.6' Or $(TargetFrameworkVersion) == 'v2.0')) Or ($(TargetFrameworkIdentifier) == '.NETCoreApp' And $(TargetFrameworkVersion) == 'v1.0')">
      <ItemGroup>
        <Reference Include="System.Runtime.InteropServices">
          <HintPath>..\..\packages\System.Runtime.InteropServices\ref\netstandard1.5\System.Runtime.InteropServices.dll</HintPath>
          <Private>False</Private>
          <Paket>True</Paket>
        </Reference>
        <Reference Include="System.Runtime.InteropServices">
          <HintPath>..\..\packages\System.Runtime.InteropServices\ref\netstandard1.5\System.Runtime.InteropServices.xml</HintPath>
          <Private>False</Private>
          <Paket>True</Paket>
        </Reference>
      </ItemGroup>
    </When>
  </Choose>
  <Choose>
    <When Condition="($(TargetFrameworkIdentifier) == '.NETStandard' And ($(TargetFrameworkVersion) == 'v1.6' Or $(TargetFrameworkVersion) == 'v2.0')) Or ($(TargetFrameworkIdentifier) == '.NETCoreApp' And ($(TargetFrameworkVersion) == 'v1.0' Or $(TargetFrameworkVersion) == 'v1.1' Or $(TargetFrameworkVersion) == 'v2.0'))">
      <ItemGroup>
        <Reference Include="System.Runtime.Numerics">
          <HintPath>..\..\packages\System.Runtime.Numerics\ref\netstandard1.1\System.Runtime.Numerics.dll</HintPath>
          <Private>False</Private>
          <Paket>True</Paket>
        </Reference>
        <Reference Include="System.Runtime.Numerics">
          <HintPath>..\..\packages\System.Runtime.Numerics\ref\netstandard1.1\System.Runtime.Numerics.xml</HintPath>
          <Private>False</Private>
          <Paket>True</Paket>
        </Reference>
      </ItemGroup>
    </When>
    <When Condition="($(TargetFrameworkIdentifier) == '.NETStandard' And ($(TargetFrameworkVersion) == 'v1.6' Or $(TargetFrameworkVersion) == 'v2.0')) Or ($(TargetFrameworkIdentifier) == '.NETCoreApp' And ($(TargetFrameworkVersion) == 'v1.0' Or $(TargetFrameworkVersion) == 'v1.1' Or $(TargetFrameworkVersion) == 'v2.0')) Or ($(TargetFrameworkIdentifier) == 'MonoAndroid' And ($(TargetFrameworkVersion) == 'v7.0' Or $(TargetFrameworkVersion) == 'v7.1'))">
      <ItemGroup>
        <Reference Include="System.Runtime.Numerics">
          <HintPath>..\..\packages\System.Runtime.Numerics\lib\netstandard1.3\System.Runtime.Numerics.dll</HintPath>
          <Private>True</Private>
          <Paket>True</Paket>
        </Reference>
      </ItemGroup>
    </When>
  </Choose>
  <Choose>
    <When Condition="($(TargetFrameworkIdentifier) == '.NETStandard' And ($(TargetFrameworkVersion) == 'v1.6' Or $(TargetFrameworkVersion) == 'v2.0')) Or ($(TargetFrameworkIdentifier) == '.NETCoreApp' And ($(TargetFrameworkVersion) == 'v1.0' Or $(TargetFrameworkVersion) == 'v1.1' Or $(TargetFrameworkVersion) == 'v2.0'))">
      <ItemGroup>
        <Reference Include="System.Security.Cryptography.Algorithms">
          <HintPath>..\..\packages\System.Security.Cryptography.Algorithms\ref\netstandard1.6\System.Security.Cryptography.Algorithms.dll</HintPath>
          <Private>False</Private>
          <Paket>True</Paket>
        </Reference>
      </ItemGroup>
    </When>
  </Choose>
  <Choose>
    <When Condition="($(TargetFrameworkIdentifier) == '.NETStandard' And ($(TargetFrameworkVersion) == 'v1.6' Or $(TargetFrameworkVersion) == 'v2.0')) Or ($(TargetFrameworkIdentifier) == '.NETCoreApp' And ($(TargetFrameworkVersion) == 'v1.0' Or $(TargetFrameworkVersion) == 'v1.1' Or $(TargetFrameworkVersion) == 'v2.0'))">
      <ItemGroup>
        <Reference Include="System.Security.Cryptography.Cng">
          <HintPath>..\..\packages\System.Security.Cryptography.Cng\ref\netstandard1.6\System.Security.Cryptography.Cng.dll</HintPath>
          <Private>False</Private>
          <Paket>True</Paket>
        </Reference>
      </ItemGroup>
    </When>
  </Choose>
  <Choose>
    <When Condition="($(TargetFrameworkIdentifier) == '.NETStandard' And ($(TargetFrameworkVersion) == 'v1.6' Or $(TargetFrameworkVersion) == 'v2.0')) Or ($(TargetFrameworkIdentifier) == '.NETCoreApp' And ($(TargetFrameworkVersion) == 'v1.0' Or $(TargetFrameworkVersion) == 'v1.1' Or $(TargetFrameworkVersion) == 'v2.0'))">
      <ItemGroup>
        <Reference Include="System.Security.Cryptography.Csp">
          <HintPath>..\..\packages\System.Security.Cryptography.Csp\ref\netstandard1.3\System.Security.Cryptography.Csp.dll</HintPath>
          <Private>False</Private>
          <Paket>True</Paket>
        </Reference>
      </ItemGroup>
    </When>
  </Choose>
  <Choose>
    <When Condition="($(TargetFrameworkIdentifier) == '.NETStandard' And ($(TargetFrameworkVersion) == 'v1.6' Or $(TargetFrameworkVersion) == 'v2.0')) Or ($(TargetFrameworkIdentifier) == '.NETCoreApp' And ($(TargetFrameworkVersion) == 'v1.0' Or $(TargetFrameworkVersion) == 'v1.1' Or $(TargetFrameworkVersion) == 'v2.0'))">
      <ItemGroup>
        <Reference Include="System.Security.Cryptography.Encoding">
          <HintPath>..\..\packages\System.Security.Cryptography.Encoding\ref\netstandard1.3\System.Security.Cryptography.Encoding.dll</HintPath>
          <Private>False</Private>
          <Paket>True</Paket>
        </Reference>
        <Reference Include="System.Security.Cryptography.Encoding">
          <HintPath>..\..\packages\System.Security.Cryptography.Encoding\ref\netstandard1.3\System.Security.Cryptography.Encoding.xml</HintPath>
          <Private>False</Private>
          <Paket>True</Paket>
        </Reference>
      </ItemGroup>
    </When>
  </Choose>
  <Choose>
    <When Condition="($(TargetFrameworkIdentifier) == '.NETStandard' And ($(TargetFrameworkVersion) == 'v1.6' Or $(TargetFrameworkVersion) == 'v2.0')) Or ($(TargetFrameworkIdentifier) == '.NETCoreApp' And ($(TargetFrameworkVersion) == 'v1.0' Or $(TargetFrameworkVersion) == 'v1.1' Or $(TargetFrameworkVersion) == 'v2.0')) Or ($(TargetFrameworkIdentifier) == 'MonoAndroid' And ($(TargetFrameworkVersion) == 'v7.0' Or $(TargetFrameworkVersion) == 'v7.1'))">
      <ItemGroup>
        <Reference Include="System.Security.Cryptography.OpenSsl">
          <HintPath>..\..\packages\System.Security.Cryptography.OpenSsl\lib\netstandard1.6\System.Security.Cryptography.OpenSsl.dll</HintPath>
          <Private>True</Private>
          <Paket>True</Paket>
        </Reference>
      </ItemGroup>
    </When>
    <When Condition="($(TargetFrameworkIdentifier) == '.NETStandard' And ($(TargetFrameworkVersion) == 'v1.6' Or $(TargetFrameworkVersion) == 'v2.0')) Or ($(TargetFrameworkIdentifier) == '.NETCoreApp' And ($(TargetFrameworkVersion) == 'v1.0' Or $(TargetFrameworkVersion) == 'v1.1' Or $(TargetFrameworkVersion) == 'v2.0'))">
      <ItemGroup>
        <Reference Include="System.Security.Cryptography.OpenSsl">
          <HintPath>..\..\packages\System.Security.Cryptography.OpenSsl\ref\netstandard1.6\System.Security.Cryptography.OpenSsl.dll</HintPath>
          <Private>False</Private>
          <Paket>True</Paket>
        </Reference>
      </ItemGroup>
    </When>
  </Choose>
  <Choose>
    <When Condition="($(TargetFrameworkIdentifier) == '.NETStandard' And ($(TargetFrameworkVersion) == 'v1.6' Or $(TargetFrameworkVersion) == 'v2.0')) Or ($(TargetFrameworkIdentifier) == '.NETCoreApp' And ($(TargetFrameworkVersion) == 'v1.0' Or $(TargetFrameworkVersion) == 'v1.1' Or $(TargetFrameworkVersion) == 'v2.0')) Or ($(TargetFrameworkIdentifier) == 'MonoAndroid' And ($(TargetFrameworkVersion) == 'v7.0' Or $(TargetFrameworkVersion) == 'v7.1'))">
      <ItemGroup>
        <Reference Include="System.Security.Cryptography.Primitives">
          <HintPath>..\..\packages\System.Security.Cryptography.Primitives\lib\netstandard1.3\System.Security.Cryptography.Primitives.dll</HintPath>
          <Private>True</Private>
          <Paket>True</Paket>
        </Reference>
      </ItemGroup>
    </When>
    <When Condition="($(TargetFrameworkIdentifier) == '.NETStandard' And ($(TargetFrameworkVersion) == 'v1.6' Or $(TargetFrameworkVersion) == 'v2.0')) Or ($(TargetFrameworkIdentifier) == '.NETCoreApp' And ($(TargetFrameworkVersion) == 'v1.0' Or $(TargetFrameworkVersion) == 'v1.1' Or $(TargetFrameworkVersion) == 'v2.0'))">
      <ItemGroup>
        <Reference Include="System.Security.Cryptography.Primitives">
          <HintPath>..\..\packages\System.Security.Cryptography.Primitives\ref\netstandard1.3\System.Security.Cryptography.Primitives.dll</HintPath>
          <Private>False</Private>
          <Paket>True</Paket>
        </Reference>
      </ItemGroup>
    </When>
  </Choose>
  <Choose>
    <When Condition="($(TargetFrameworkIdentifier) == '.NETStandard' And ($(TargetFrameworkVersion) == 'v1.6' Or $(TargetFrameworkVersion) == 'v2.0')) Or ($(TargetFrameworkIdentifier) == '.NETCoreApp' And ($(TargetFrameworkVersion) == 'v1.0' Or $(TargetFrameworkVersion) == 'v1.1' Or $(TargetFrameworkVersion) == 'v2.0'))">
      <ItemGroup>
        <Reference Include="System.Security.Cryptography.X509Certificates">
          <HintPath>..\..\packages\System.Security.Cryptography.X509Certificates\ref\netstandard1.4\System.Security.Cryptography.X509Certificates.dll</HintPath>
          <Private>False</Private>
          <Paket>True</Paket>
        </Reference>
        <Reference Include="System.Security.Cryptography.X509Certificates">
          <HintPath>..\..\packages\System.Security.Cryptography.X509Certificates\ref\netstandard1.4\System.Security.Cryptography.X509Certificates.xml</HintPath>
          <Private>False</Private>
          <Paket>True</Paket>
        </Reference>
      </ItemGroup>
    </When>
  </Choose>
  <Choose>
    <When Condition="$(TargetFrameworkIdentifier) == '.NETStandard' And ($(TargetFrameworkVersion) == 'v1.0' Or $(TargetFrameworkVersion) == 'v1.1' Or $(TargetFrameworkVersion) == 'v1.2')">
      <ItemGroup>
        <Reference Include="System.Text.Encoding">
          <HintPath>..\..\packages\System.Text.Encoding\ref\netstandard1.0\System.Text.Encoding.dll</HintPath>
          <Private>False</Private>
          <Paket>True</Paket>
        </Reference>
        <Reference Include="System.Text.Encoding">
          <HintPath>..\..\packages\System.Text.Encoding\ref\netstandard1.0\System.Text.Encoding.xml</HintPath>
          <Private>False</Private>
          <Paket>True</Paket>
        </Reference>
      </ItemGroup>
    </When>
    <When Condition="($(TargetFrameworkIdentifier) == '.NETStandard' And ($(TargetFrameworkVersion) == 'v1.3' Or $(TargetFrameworkVersion) == 'v1.4' Or $(TargetFrameworkVersion) == 'v1.5' Or $(TargetFrameworkVersion) == 'v1.6' Or $(TargetFrameworkVersion) == 'v2.0')) Or ($(TargetFrameworkIdentifier) == '.NETCoreApp' And ($(TargetFrameworkVersion) == 'v1.0' Or $(TargetFrameworkVersion) == 'v1.1' Or $(TargetFrameworkVersion) == 'v2.0'))">
      <ItemGroup>
        <Reference Include="System.Text.Encoding">
          <HintPath>..\..\packages\System.Text.Encoding\ref\netstandard1.3\System.Text.Encoding.dll</HintPath>
          <Private>False</Private>
          <Paket>True</Paket>
        </Reference>
        <Reference Include="System.Text.Encoding">
          <HintPath>..\..\packages\System.Text.Encoding\ref\netstandard1.3\System.Text.Encoding.xml</HintPath>
          <Private>False</Private>
          <Paket>True</Paket>
        </Reference>
      </ItemGroup>
    </When>
  </Choose>
  <Choose>
    <When Condition="$(TargetFrameworkIdentifier) == '.NETCoreApp' And ($(TargetFrameworkVersion) == 'v1.1' Or $(TargetFrameworkVersion) == 'v2.0')">
      <ItemGroup>
        <Reference Include="System.Text.RegularExpressions">
          <HintPath>..\..\packages\System.Text.RegularExpressions\ref\netcoreapp1.1\System.Text.RegularExpressions.dll</HintPath>
          <Private>False</Private>
          <Paket>True</Paket>
        </Reference>
      </ItemGroup>
    </When>
    <When Condition="($(TargetFrameworkIdentifier) == '.NETStandard' And ($(TargetFrameworkVersion) == 'v1.6' Or $(TargetFrameworkVersion) == 'v2.0')) Or ($(TargetFrameworkIdentifier) == '.NETCoreApp' And ($(TargetFrameworkVersion) == 'v1.0' Or $(TargetFrameworkVersion) == 'v1.1' Or $(TargetFrameworkVersion) == 'v2.0')) Or ($(TargetFrameworkIdentifier) == 'MonoAndroid' And ($(TargetFrameworkVersion) == 'v7.0' Or $(TargetFrameworkVersion) == 'v7.1'))">
      <ItemGroup>
        <Reference Include="System.Text.RegularExpressions">
          <HintPath>..\..\packages\System.Text.RegularExpressions\lib\netstandard1.6\System.Text.RegularExpressions.dll</HintPath>
          <Private>True</Private>
          <Paket>True</Paket>
        </Reference>
      </ItemGroup>
    </When>
    <When Condition="($(TargetFrameworkIdentifier) == '.NETStandard' And ($(TargetFrameworkVersion) == 'v1.6' Or $(TargetFrameworkVersion) == 'v2.0')) Or ($(TargetFrameworkIdentifier) == '.NETCoreApp' And $(TargetFrameworkVersion) == 'v1.0')">
      <ItemGroup>
        <Reference Include="System.Text.RegularExpressions">
          <HintPath>..\..\packages\System.Text.RegularExpressions\ref\netstandard1.6\System.Text.RegularExpressions.dll</HintPath>
          <Private>False</Private>
          <Paket>True</Paket>
        </Reference>
        <Reference Include="System.Text.RegularExpressions">
          <HintPath>..\..\packages\System.Text.RegularExpressions\ref\netstandard1.6\System.Text.RegularExpressions.xml</HintPath>
          <Private>False</Private>
          <Paket>True</Paket>
        </Reference>
      </ItemGroup>
    </When>
  </Choose>
  <Choose>
    <When Condition="$(TargetFrameworkIdentifier) == '.NETStandard' And ($(TargetFrameworkVersion) == 'v1.0' Or $(TargetFrameworkVersion) == 'v1.1' Or $(TargetFrameworkVersion) == 'v1.2')">
      <ItemGroup>
        <Reference Include="System.Threading">
          <HintPath>..\..\packages\System.Threading\ref\netstandard1.0\System.Threading.dll</HintPath>
          <Private>False</Private>
          <Paket>True</Paket>
        </Reference>
        <Reference Include="System.Threading">
          <HintPath>..\..\packages\System.Threading\ref\netstandard1.0\System.Threading.xml</HintPath>
          <Private>False</Private>
          <Paket>True</Paket>
        </Reference>
      </ItemGroup>
    </When>
    <When Condition="($(TargetFrameworkIdentifier) == '.NETStandard' And ($(TargetFrameworkVersion) == 'v1.3' Or $(TargetFrameworkVersion) == 'v1.4' Or $(TargetFrameworkVersion) == 'v1.5' Or $(TargetFrameworkVersion) == 'v1.6' Or $(TargetFrameworkVersion) == 'v2.0')) Or ($(TargetFrameworkIdentifier) == '.NETCoreApp' And ($(TargetFrameworkVersion) == 'v1.0' Or $(TargetFrameworkVersion) == 'v1.1' Or $(TargetFrameworkVersion) == 'v2.0')) Or ($(TargetFrameworkIdentifier) == 'MonoAndroid' And ($(TargetFrameworkVersion) == 'v7.0' Or $(TargetFrameworkVersion) == 'v7.1'))">
      <ItemGroup>
        <Reference Include="System.Threading">
          <HintPath>..\..\packages\System.Threading\lib\netstandard1.3\System.Threading.dll</HintPath>
          <Private>True</Private>
          <Paket>True</Paket>
        </Reference>
      </ItemGroup>
    </When>
    <When Condition="($(TargetFrameworkIdentifier) == '.NETStandard' And ($(TargetFrameworkVersion) == 'v1.3' Or $(TargetFrameworkVersion) == 'v1.4' Or $(TargetFrameworkVersion) == 'v1.5' Or $(TargetFrameworkVersion) == 'v1.6' Or $(TargetFrameworkVersion) == 'v2.0')) Or ($(TargetFrameworkIdentifier) == '.NETCoreApp' And ($(TargetFrameworkVersion) == 'v1.0' Or $(TargetFrameworkVersion) == 'v1.1' Or $(TargetFrameworkVersion) == 'v2.0'))">
      <ItemGroup>
        <Reference Include="System.Threading">
          <HintPath>..\..\packages\System.Threading\ref\netstandard1.3\System.Threading.dll</HintPath>
          <Private>False</Private>
          <Paket>True</Paket>
        </Reference>
        <Reference Include="System.Threading">
          <HintPath>..\..\packages\System.Threading\ref\netstandard1.3\System.Threading.xml</HintPath>
          <Private>False</Private>
          <Paket>True</Paket>
        </Reference>
      </ItemGroup>
    </When>
  </Choose>
  <Choose>
    <When Condition="$(TargetFrameworkIdentifier) == '.NETStandard' And ($(TargetFrameworkVersion) == 'v1.0' Or $(TargetFrameworkVersion) == 'v1.1' Or $(TargetFrameworkVersion) == 'v1.2')">
      <ItemGroup>
        <Reference Include="System.Threading.Tasks">
          <HintPath>..\..\packages\System.Threading.Tasks\ref\netstandard1.0\System.Threading.Tasks.dll</HintPath>
          <Private>False</Private>
          <Paket>True</Paket>
        </Reference>
        <Reference Include="System.Threading.Tasks">
          <HintPath>..\..\packages\System.Threading.Tasks\ref\netstandard1.0\System.Threading.Tasks.xml</HintPath>
          <Private>False</Private>
          <Paket>True</Paket>
        </Reference>
      </ItemGroup>
    </When>
    <When Condition="($(TargetFrameworkIdentifier) == '.NETStandard' And ($(TargetFrameworkVersion) == 'v1.3' Or $(TargetFrameworkVersion) == 'v1.4' Or $(TargetFrameworkVersion) == 'v1.5' Or $(TargetFrameworkVersion) == 'v1.6' Or $(TargetFrameworkVersion) == 'v2.0')) Or ($(TargetFrameworkIdentifier) == '.NETCoreApp' And ($(TargetFrameworkVersion) == 'v1.0' Or $(TargetFrameworkVersion) == 'v1.1' Or $(TargetFrameworkVersion) == 'v2.0'))">
      <ItemGroup>
        <Reference Include="System.Threading.Tasks">
          <HintPath>..\..\packages\System.Threading.Tasks\ref\netstandard1.3\System.Threading.Tasks.dll</HintPath>
          <Private>False</Private>
          <Paket>True</Paket>
        </Reference>
        <Reference Include="System.Threading.Tasks">
          <HintPath>..\..\packages\System.Threading.Tasks\ref\netstandard1.3\System.Threading.Tasks.xml</HintPath>
          <Private>False</Private>
          <Paket>True</Paket>
        </Reference>
      </ItemGroup>
    </When>
  </Choose>
  <Choose>
    <When Condition="($(TargetFrameworkIdentifier) == '.NETStandard' And ($(TargetFrameworkVersion) == 'v1.6' Or $(TargetFrameworkVersion) == 'v2.0')) Or ($(TargetFrameworkIdentifier) == '.NETCoreApp' And ($(TargetFrameworkVersion) == 'v1.0' Or $(TargetFrameworkVersion) == 'v1.1' Or $(TargetFrameworkVersion) == 'v2.0'))">
      <ItemGroup>
        <Reference Include="System.Threading.Tasks.Parallel">
          <HintPath>..\..\packages\System.Threading.Tasks.Parallel\ref\netstandard1.1\System.Threading.Tasks.Parallel.dll</HintPath>
          <Private>False</Private>
          <Paket>True</Paket>
        </Reference>
        <Reference Include="System.Threading.Tasks.Parallel">
          <HintPath>..\..\packages\System.Threading.Tasks.Parallel\ref\netstandard1.1\System.Threading.Tasks.Parallel.xml</HintPath>
          <Private>False</Private>
          <Paket>True</Paket>
        </Reference>
      </ItemGroup>
    </When>
    <When Condition="($(TargetFrameworkIdentifier) == '.NETStandard' And ($(TargetFrameworkVersion) == 'v1.6' Or $(TargetFrameworkVersion) == 'v2.0')) Or ($(TargetFrameworkIdentifier) == '.NETCoreApp' And ($(TargetFrameworkVersion) == 'v1.0' Or $(TargetFrameworkVersion) == 'v1.1' Or $(TargetFrameworkVersion) == 'v2.0')) Or ($(TargetFrameworkIdentifier) == 'MonoAndroid' And ($(TargetFrameworkVersion) == 'v7.0' Or $(TargetFrameworkVersion) == 'v7.1'))">
      <ItemGroup>
        <Reference Include="System.Threading.Tasks.Parallel">
          <HintPath>..\..\packages\System.Threading.Tasks.Parallel\lib\netstandard1.3\System.Threading.Tasks.Parallel.dll</HintPath>
          <Private>True</Private>
          <Paket>True</Paket>
        </Reference>
      </ItemGroup>
    </When>
  </Choose>
  <Choose>
    <When Condition="($(TargetFrameworkIdentifier) == '.NETStandard' And ($(TargetFrameworkVersion) == 'v1.6' Or $(TargetFrameworkVersion) == 'v2.0')) Or ($(TargetFrameworkIdentifier) == '.NETCoreApp' And ($(TargetFrameworkVersion) == 'v1.0' Or $(TargetFrameworkVersion) == 'v1.1' Or $(TargetFrameworkVersion) == 'v2.0')) Or ($(TargetFrameworkIdentifier) == 'MonoAndroid' And ($(TargetFrameworkVersion) == 'v7.0' Or $(TargetFrameworkVersion) == 'v7.1'))">
      <ItemGroup>
        <Reference Include="System.Threading.Thread">
          <HintPath>..\..\packages\System.Threading.Thread\lib\netstandard1.3\System.Threading.Thread.dll</HintPath>
          <Private>True</Private>
          <Paket>True</Paket>
        </Reference>
      </ItemGroup>
    </When>
    <When Condition="($(TargetFrameworkIdentifier) == '.NETStandard' And ($(TargetFrameworkVersion) == 'v1.6' Or $(TargetFrameworkVersion) == 'v2.0')) Or ($(TargetFrameworkIdentifier) == '.NETCoreApp' And ($(TargetFrameworkVersion) == 'v1.0' Or $(TargetFrameworkVersion) == 'v1.1' Or $(TargetFrameworkVersion) == 'v2.0'))">
      <ItemGroup>
        <Reference Include="System.Threading.Thread">
          <HintPath>..\..\packages\System.Threading.Thread\ref\netstandard1.3\System.Threading.Thread.dll</HintPath>
          <Private>False</Private>
          <Paket>True</Paket>
        </Reference>
        <Reference Include="System.Threading.Thread">
          <HintPath>..\..\packages\System.Threading.Thread\ref\netstandard1.3\System.Threading.Thread.xml</HintPath>
          <Private>False</Private>
          <Paket>True</Paket>
        </Reference>
      </ItemGroup>
    </When>
  </Choose>
  <Choose>
    <When Condition="($(TargetFrameworkIdentifier) == '.NETStandard' And ($(TargetFrameworkVersion) == 'v1.6' Or $(TargetFrameworkVersion) == 'v2.0')) Or ($(TargetFrameworkIdentifier) == '.NETCoreApp' And ($(TargetFrameworkVersion) == 'v1.0' Or $(TargetFrameworkVersion) == 'v1.1' Or $(TargetFrameworkVersion) == 'v2.0')) Or ($(TargetFrameworkIdentifier) == 'MonoAndroid' And ($(TargetFrameworkVersion) == 'v7.0' Or $(TargetFrameworkVersion) == 'v7.1'))">
      <ItemGroup>
        <Reference Include="System.Threading.ThreadPool">
          <HintPath>..\..\packages\System.Threading.ThreadPool\lib\netstandard1.3\System.Threading.ThreadPool.dll</HintPath>
          <Private>True</Private>
          <Paket>True</Paket>
        </Reference>
      </ItemGroup>
    </When>
    <When Condition="($(TargetFrameworkIdentifier) == '.NETStandard' And ($(TargetFrameworkVersion) == 'v1.6' Or $(TargetFrameworkVersion) == 'v2.0')) Or ($(TargetFrameworkIdentifier) == '.NETCoreApp' And ($(TargetFrameworkVersion) == 'v1.0' Or $(TargetFrameworkVersion) == 'v1.1' Or $(TargetFrameworkVersion) == 'v2.0'))">
      <ItemGroup>
        <Reference Include="System.Threading.ThreadPool">
          <HintPath>..\..\packages\System.Threading.ThreadPool\ref\netstandard1.3\System.Threading.ThreadPool.dll</HintPath>
          <Private>False</Private>
          <Paket>True</Paket>
        </Reference>
        <Reference Include="System.Threading.ThreadPool">
          <HintPath>..\..\packages\System.Threading.ThreadPool\ref\netstandard1.3\System.Threading.ThreadPool.xml</HintPath>
          <Private>False</Private>
          <Paket>True</Paket>
        </Reference>
      </ItemGroup>
    </When>
  </Choose>
  <Choose>
    <When Condition="($(TargetFrameworkIdentifier) == '.NETStandard' And ($(TargetFrameworkVersion) == 'v1.6' Or $(TargetFrameworkVersion) == 'v2.0')) Or ($(TargetFrameworkIdentifier) == '.NETCoreApp' And ($(TargetFrameworkVersion) == 'v1.0' Or $(TargetFrameworkVersion) == 'v1.1' Or $(TargetFrameworkVersion) == 'v2.0'))">
      <ItemGroup>
        <Reference Include="System.Threading.Timer">
          <HintPath>..\..\packages\System.Threading.Timer\ref\netstandard1.2\System.Threading.Timer.dll</HintPath>
          <Private>False</Private>
          <Paket>True</Paket>
        </Reference>
        <Reference Include="System.Threading.Timer">
          <HintPath>..\..\packages\System.Threading.Timer\ref\netstandard1.2\System.Threading.Timer.xml</HintPath>
          <Private>False</Private>
          <Paket>True</Paket>
        </Reference>
      </ItemGroup>
    </When>
  </Choose>
>>>>>>> 23f92586
</Project><|MERGE_RESOLUTION|>--- conflicted
+++ resolved
@@ -31,7 +31,6 @@
     <Reference Include="System.Core" />
     <Reference Include="System.Numerics" />
   </ItemGroup>
-<<<<<<< HEAD
   <ItemGroup>
     <ProjectReference Include="..\FSharp.CodeFormat\FSharp.CodeFormat.fsproj" />
     <ProjectReference Include="..\FSharp.Formatting.Common\FSharp.Formatting.Common.fsproj" />
@@ -40,7 +39,6 @@
     <ProjectReference Include="..\FSharp.MetadataFormat\FSharp.MetadataFormat.fsproj" />
   </ItemGroup>
   <Import Project="..\..\.paket\Paket.Restore.targets" />
-=======
   <Choose>
     <When Condition="$(TargetFrameworkIdentifier) == '.NETFramework' And ($(TargetFrameworkVersion) == 'v4.5' Or $(TargetFrameworkVersion) == 'v4.5.1' Or $(TargetFrameworkVersion) == 'v4.5.2' Or $(TargetFrameworkVersion) == 'v4.5.3' Or $(TargetFrameworkVersion) == 'v4.6' Or $(TargetFrameworkVersion) == 'v4.6.1' Or $(TargetFrameworkVersion) == 'v4.6.2' Or $(TargetFrameworkVersion) == 'v4.6.3' Or $(TargetFrameworkVersion) == 'v4.7')">
       <ItemGroup>
@@ -1329,5 +1327,4 @@
       </ItemGroup>
     </When>
   </Choose>
->>>>>>> 23f92586
 </Project>