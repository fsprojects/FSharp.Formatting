--- conflicted
+++ resolved
@@ -1,4 +1,4 @@
-// --------------------------------------------------------------------------------------
+﻿// --------------------------------------------------------------------------------------
 // F# CodeFormat (CodeFormatAgent.fs)
 // (c) Tomas Petricek, 2012, Available under Apache 2.0 license.
 // --------------------------------------------------------------------------------------
@@ -9,16 +9,15 @@
 open Microsoft.FSharp.Compiler
 open Microsoft.FSharp.Compiler.Ast
 open Microsoft.FSharp.Compiler.Range
+open Microsoft.FSharp.Compiler.Layout
 open Microsoft.FSharp.Compiler.SourceCodeServices.FSharpTokenTag
-<<<<<<< HEAD
-=======
 //open Microsoft.FSharp.Compiler.SimpleSourceCodeServices
->>>>>>> 59372f88
 open Microsoft.FSharp.Compiler.SourceCodeServices
 open FSharp.CodeFormat
 open FSharp.CodeFormat.CommentFilter
 open FSharp.Formatting.Common
 open Yaaf.FSharp.Scripting
+open FSharp.Formatting.Common
 //type Log = FSharp.Formatting.Common.Log
 // --------------------------------------------------------------------------------------
 // ?
@@ -183,7 +182,7 @@
                     // If we're processing an identfier, see if it has any tool tip
                     if (token.TokenName = "IDENT") then
                         let island = List.rev island
-                        let tip = checkResults.GetToolTipText(line + 1, token.LeftColumn + 1, lines.[line], island,FSharpTokenTag.IDENT)
+                        let tip = checkResults.GetToolTipTextAlternate(line + 1, token.LeftColumn + 1, lines.[line], island,FSharpTokenTag.IDENT)
                         match Async.RunSynchronously tip |> fun (tooltip) ->
                             //tooltip.
                             ToolTipReader.tryFormatTip tooltip with
