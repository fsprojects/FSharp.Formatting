namespace FSharp.Formatting.CommandTool

open CommandLine

open System
open System.Diagnostics
open System.IO
open System.Globalization
open System.Reflection
open System.Runtime.InteropServices
open System.Runtime.Serialization
open System.Text
open System.Xml

open FSharp.Formatting.Common
open FSharp.Formatting.HtmlModel
open FSharp.Formatting.HtmlModel.Html
open FSharp.Formatting.Literate
open FSharp.Formatting.ApiDocs
open FSharp.Formatting.Literate.Evaluation
open FSharp.Formatting.CommandTool.Common
open FSharp.Formatting.Templating

open Dotnet.ProjInfo
open Dotnet.ProjInfo.Workspace

open Suave
open Suave.Sockets
open Suave.Sockets.Control
open Suave.WebSocket
open Suave.Operators
open Suave.Filters

[<AutoOpen>]
module Utils =
    let ensureDirectory path =
        let dir = DirectoryInfo(path)
        if not dir.Exists then dir.Create()

    let saveBinary (object:'T) (fileName:string) =
        try Directory.CreateDirectory (Path.GetDirectoryName(fileName)) |> ignore with _ -> ()
        let formatter = DataContractSerializer(typeof<'T>)
        use fs = File.Create(fileName)
        use xw = XmlDictionaryWriter.CreateBinaryWriter(fs)
        formatter.WriteObject(xw, object)
        fs.Flush()

    let loadBinary<'T> (fileName:string):'T option =
        let formatter = DataContractSerializer(typeof<'T>)
        use fs = File.OpenRead(fileName)
        use xw = XmlDictionaryReader.CreateBinaryReader(fs, XmlDictionaryReaderQuotas.Max)
        try
            let object = formatter.ReadObject(xw) :?> 'T
            Some object
        with _ -> None

    let cacheBinary cacheFile cacheValid (f: unit -> 'T)  : 'T =
        let attempt =
            if File.Exists(cacheFile) then
               let v = loadBinary cacheFile
               match v with
               | Some v ->
                   if cacheValid v then
                       printfn "restored project state from '%s'" cacheFile
                       Some v
                   else
                       printfn "discarding project state in '%s' as now invalid" cacheFile
                       None
               | None -> None
            else None
        match attempt with
        | Some r -> r
        | None ->
            let res = f()
            saveBinary res cacheFile
            res
    let ensureTrailingSlash (s:string) =
        if s.EndsWith("/") || s.EndsWith(".html") then s else s + "/"

module Crack =

    let msbuildPropBool (s: string) =
        match s.Trim() with
        | "" -> None
        | Inspect.MSBuild.ConditionEquals "True" -> Some true
        | _ -> Some false

    let runProcess (log: string -> unit) (workingDir: string) (exePath: string) (args: string) =
        let psi = System.Diagnostics.ProcessStartInfo()
        psi.FileName <- exePath
        psi.WorkingDirectory <- workingDir
        psi.RedirectStandardOutput <- true
        psi.RedirectStandardError <- true
        psi.Arguments <- args
        psi.CreateNoWindow <- true
        psi.UseShellExecute <- false

        use p = new System.Diagnostics.Process()
        p.StartInfo <- psi

        p.OutputDataReceived.Add(fun ea -> log (ea.Data))

        p.ErrorDataReceived.Add(fun ea -> log (ea.Data))

        // printfn "running: %s %s" psi.FileName psi.Arguments

        p.Start() |> ignore
        p.BeginOutputReadLine()
        p.BeginErrorReadLine()
        p.WaitForExit()

        let exitCode = p.ExitCode

        exitCode, (workingDir, exePath, args)

    type CrackedProjectInfo =
        { ProjectFileName : string
          TargetPath : string option
          IsTestProject : bool
          IsLibrary : bool
          IsPackable : bool
          RepositoryUrl : string option
          RepositoryType : string option
          RepositoryBranch : string option
          UsesMarkdownComments: bool
          FsDocsCollectionNameLink : string option
          FsDocsLicenseLink : string option
          FsDocsLogoLink : string option
          FsDocsLogoSource : string option
          FsDocsNavbarPosition: string option
          FsDocsReleaseNotesLink : string option
          FsDocsSourceFolder : string option
          FsDocsSourceRepository : string option
          FsDocsTheme: string option
          FsDocsWarnOnMissingDocs: bool
          PackageProjectUrl : string option
          Authors : string option
          GenerateDocumentationFile : bool
          //Removed because this is typically a multi-line string and dotnet-proj-info can't handle this
          //Description : string option
          PackageLicenseExpression : string option
          PackageTags : string option
          Copyright : string option
          PackageVersion : string option
          PackageIconUrl : string option
          //Removed because this is typically a multi-line string and dotnet-proj-info can't handle this
          //PackageReleaseNotes : string option
          RepositoryCommit : string option }
    type private CrackErrors=
        | CouldNotGetProperties of Inspect.GetResult
        | NotASingleResult of list<Result<Inspect.GetResult,Inspect.GetProjectInfoErrors<obj>>>
        | GetProjectOptionsErrors of string * (string list)

    let private crackProjectFileAndIncludeTargetFrameworks slnDir extraMsbuildProperties (file : string) =
        let msbuildPropString prop props= props |> Map.tryFind prop |> Option.bind (function s when String.IsNullOrWhiteSpace(s) -> None | s -> Some s)
        let mapToCrackedProjectInfo (props:Map<string,string>) file=
            let msbuildPropString prop = msbuildPropString prop props
            let msbuildPropBool prop = prop |> msbuildPropString |> Option.bind msbuildPropBool

            {  ProjectFileName = file
               TargetPath = msbuildPropString "TargetPath"
               IsTestProject = msbuildPropBool "IsTestProject" |> Option.defaultValue false
               IsLibrary = msbuildPropString "OutputType" |> Option.map (fun s -> s.ToLowerInvariant()) |> ((=) (Some "library"))
               IsPackable = msbuildPropBool "IsPackable" |> Option.defaultValue false
               RepositoryUrl = msbuildPropString "RepositoryUrl"
               RepositoryType = msbuildPropString "RepositoryType"
               RepositoryBranch = msbuildPropString "RepositoryBranch"
               FsDocsCollectionNameLink = msbuildPropString "FsDocsCollectionNameLink"
               FsDocsSourceFolder = msbuildPropString "FsDocsSourceFolder"
               FsDocsSourceRepository = msbuildPropString "FsDocsSourceRepository"
               FsDocsLicenseLink = msbuildPropString "FsDocsLicenseLink"
               FsDocsReleaseNotesLink = msbuildPropString "FsDocsReleaseNotesLink"
               FsDocsLogoLink = msbuildPropString "FsDocsLogoLink"
               FsDocsLogoSource = msbuildPropString "FsDocsLogoSource"
               FsDocsNavbarPosition = msbuildPropString "FsDocsNavbarPosition"
               FsDocsTheme = msbuildPropString "FsDocsTheme"
               FsDocsWarnOnMissingDocs = msbuildPropBool "FsDocsWarnOnMissingDocs" |> Option.defaultValue false
               UsesMarkdownComments = msbuildPropBool "UsesMarkdownComments" |> Option.defaultValue false
               PackageProjectUrl = msbuildPropString "PackageProjectUrl"
               Authors = msbuildPropString "Authors"
               GenerateDocumentationFile = msbuildPropBool "GenerateDocumentationFile" |> Option.defaultValue false
               PackageLicenseExpression = msbuildPropString "PackageLicenseExpression"
               PackageTags = msbuildPropString "PackageTags"
               Copyright = msbuildPropString "Copyright"
               PackageVersion = msbuildPropString "PackageVersion"
               PackageIconUrl = msbuildPropString "PackageIconUrl"
               RepositoryCommit = msbuildPropString "RepositoryCommit"}
        let additionalInfo =
            [ "OutputType"
              "IsTestProject"
              "IsPackable"
              "RepositoryUrl"
              "UsesMarkdownComments"
              "FsDocsCollectionNameLink"
              "FsDocsLogoSource"
              "FsDocsNavbarPosition"
              "FsDocsTheme"
              "FsDocsLogoLink"
              "FsDocsLicenseLink"
              "FsDocsReleaseNotesLink"
              "FsDocsSourceFolder"
              "FsDocsSourceRepository"
              "FsDocsWarnOnMissingDocs"
              "RepositoryType"
              "RepositoryBranch"
              "PackageProjectUrl"
              "Authors"
              "GenerateDocumentationFile"
              //Removed because this is typically a multi-line string and dotnet-proj-info can't handle this
              //"Description"
              "PackageLicenseExpression"
              "PackageTags"
              "Copyright"
              "PackageVersion"
              "PackageIconUrl"
              //Removed because this is typically a multi-line string and dotnet-proj-info can't handle this
              //"PackageReleaseNotes"
              "RepositoryCommit"
              "TargetFrameworks"
            ]
        let gp () = Inspect.getProperties (["TargetPath"] @ additionalInfo)

        let loggedMessages = System.Collections.Concurrent.ConcurrentQueue<string>()
        let runCmd exePath args =
           let args = List.append args [ yield "/p:DesignTimeBuild=true"; for p in extraMsbuildProperties do yield ("/p:" + p) ]
           //printfn "%s, args = %A" exePath args
           let res = runProcess loggedMessages.Enqueue slnDir exePath (args |> String.concat " ")
           //printfn "done..."
           res

        let msbuildPath = Inspect.MSBuildExePath.DotnetMsbuild "dotnet"
        let msbuildExec = Inspect.msbuild msbuildPath runCmd

        let result = file |> Inspect.getProjectInfos loggedMessages.Enqueue msbuildExec [gp] []

        let msgs = (loggedMessages.ToArray() |> Array.toList)
        match result with
        | Ok [gpResult] ->
            match gpResult with
            | Ok (Inspect.GetResult.Properties props) ->
                let props = props |> Map.ofList
                //printfn "props = %A" (Map.toList props)
<<<<<<< HEAD
                let msbuildPropString prop = msbuildPropString prop props
                let splitTargetFrameworks = function Some (s:string) -> s.Split(";", StringSplitOptions.RemoveEmptyEntries) |> Array.map (fun s'->s'.Trim()) |> Some | _ -> None
                let targetFrameworks = msbuildPropString "TargetFrameworks" |> splitTargetFrameworks

                Ok (targetFrameworks,mapToCrackedProjectInfo props file)
            | Ok gp -> CouldNotGetProperties gp |> Result.Error
            | Error err-> GetProjectOptionsErrors (string err, msgs) |> Result.Error
        | Ok gps -> NotASingleResult gps |> Result.Error
        | Error err-> GetProjectOptionsErrors (string err, msgs) |> Result.Error

    let crackProjectFile slnDir extraMsbuildProperties (file : string) : CrackedProjectInfo =

        let projDir = Path.GetDirectoryName(file)
        let projectAssetsJsonPath = Path.Combine(projDir, "obj", "project.assets.json")
        if not(File.Exists(projectAssetsJsonPath)) then
            failwithf "project '%s' not restored" file

        let result = crackProjectFileAndIncludeTargetFrameworks slnDir extraMsbuildProperties file
        //printfn "msgs = %A" msgs
        match result with
        | Ok (Some targetFrameworks,crackedProjectInfo) when crackedProjectInfo.TargetPath.IsNone && targetFrameworks.Length > 1 ->
            // no targetpath and there are multiple target frameworks
            // let us retry with first target framework specified:
            let extraMsbuildPropertiesAndFirstTargetFramework = Seq.append extraMsbuildProperties [sprintf "TargetFramework=%s" targetFrameworks.[0]]
            let result2 = crackProjectFileAndIncludeTargetFrameworks slnDir extraMsbuildPropertiesAndFirstTargetFramework file
            match result2 with
            | Ok (_,crackedProjectInfo) ->
                crackedProjectInfo
            | Error (CouldNotGetProperties ok) -> failwithf "huh? ok = %A" ok
            | Error (GetProjectOptionsErrors (err, msgs)) -> failwithf "error - %s\nlog - %s" (err.ToString()) (String.concat "\n" msgs)
            | Error (NotASingleResult ok) -> failwithf "huh? ok = %A" ok
        | Ok (_,crackedProjectInfo) ->
            crackedProjectInfo
        | Error (CouldNotGetProperties ok) -> failwithf "huh? ok = %A" ok
        | Error (GetProjectOptionsErrors (err, msgs)) -> failwithf "error - %s\nlog - %s" (err.ToString()) (String.concat "\n" msgs)
        | Error (NotASingleResult ok) -> failwithf "huh? ok = %A" ok
=======
                let msbuildPropString prop = props |> Map.tryFind prop |> Option.bind (function s when String.IsNullOrWhiteSpace(s) -> None | s -> Some s)
                let msbuildPropBool prop = prop |> msbuildPropString |> Option.bind msbuildPropBool

                {  ProjectFileName = file
                   TargetPath = msbuildPropString "TargetPath"
                   IsTestProject = msbuildPropBool "IsTestProject" |> Option.defaultValue false
                   IsLibrary = msbuildPropString "OutputType" |> Option.map (fun s -> s.ToLowerInvariant()) |> ((=) (Some "library"))
                   IsPackable = msbuildPropBool "IsPackable" |> Option.defaultValue false
                   RepositoryUrl = msbuildPropString "RepositoryUrl"
                   RepositoryType = msbuildPropString "RepositoryType"
                   RepositoryBranch = msbuildPropString "RepositoryBranch"
                   FsDocsCollectionNameLink = msbuildPropString "FsDocsCollectionNameLink"
                   FsDocsSourceFolder = msbuildPropString "FsDocsSourceFolder"
                   FsDocsSourceRepository = msbuildPropString "FsDocsSourceRepository"
                   FsDocsLicenseLink = msbuildPropString "FsDocsLicenseLink"
                   FsDocsReleaseNotesLink = msbuildPropString "FsDocsReleaseNotesLink"
                   FsDocsLogoLink = msbuildPropString "FsDocsLogoLink"
                   FsDocsLogoSource = msbuildPropString "FsDocsLogoSource"
                   FsDocsNavbarPosition = msbuildPropString "FsDocsNavbarPosition"
                   FsDocsTheme = msbuildPropString "FsDocsTheme"
                   FsDocsWarnOnMissingDocs = msbuildPropBool "FsDocsWarnOnMissingDocs" |> Option.defaultValue false
                   UsesMarkdownComments = msbuildPropBool "UsesMarkdownComments" |> Option.defaultValue false
                   PackageProjectUrl = msbuildPropString "PackageProjectUrl"
                   Authors = msbuildPropString "Authors"
                   GenerateDocumentationFile = msbuildPropBool "GenerateDocumentationFile" |> Option.defaultValue false
                   PackageLicenseExpression = msbuildPropString "PackageLicenseExpression"
                   PackageTags = msbuildPropString "PackageTags"
                   Copyright = msbuildPropString "Copyright"
                   PackageVersion = msbuildPropString "PackageVersion"
                   PackageIconUrl = msbuildPropString "PackageIconUrl"
                   RepositoryCommit = msbuildPropString "RepositoryCommit" }

            | Ok ok -> failwithf "huh? ok = %A" ok
            | Error err -> failwithf "error - %s\nlog - %s" (err.ToString()) (String.concat "\n" msgs)
        | Ok ok -> failwithf "huh? ok = %A" ok
        | Error err -> failwithf "error - %s\nlog - %s" (err.ToString()) (String.concat "\n" msgs)
>>>>>>> 60cb2cf7

    let getProjectsFromSlnFile (slnPath : string) =
        match InspectSln.tryParseSln slnPath with
        | Ok (_, slnData) ->
            InspectSln.loadingBuildOrder slnData

            //this.LoadProjects(projs, crosstargetingStrategy, useBinaryLogger, numberOfThreads)
        | Error d ->
            failwithf "cannot load the sln: %A" d

    let crackProjects (strict, extraMsbuildProperties, userRoot, userCollectionName, userParameters, projects) =
        let slnDir = Path.GetFullPath "."

        //printfn "x.projects = %A" x.projects
        let collectionName, projectFiles =
            match projects with
            | [] ->
                match Directory.GetFiles(slnDir, "*.sln") with
                | [| sln |] ->
                    printfn "getting projects from solution file %s" sln
                    let collectionName = defaultArg userCollectionName (Path.GetFileNameWithoutExtension(sln))
                    collectionName, getProjectsFromSlnFile sln
                | _ ->
                    let projectFiles =
                        [ yield! Directory.EnumerateFiles(slnDir, "*.fsproj")
                          for d in Directory.EnumerateDirectories(slnDir) do
                             yield! Directory.EnumerateFiles(d, "*.fsproj")
                             for d2 in Directory.EnumerateDirectories(d) do
                                yield! Directory.EnumerateFiles(d2, "*.fsproj") ]

                    let collectionName =
                        defaultArg userCollectionName
                           (match projectFiles with
                            | [ file1 ] -> Path.GetFileNameWithoutExtension(file1)
                            | _ -> Path.GetFileName(slnDir))

                    collectionName, projectFiles

            | projectFiles ->
                let collectionName = Path.GetFileName(slnDir)
                collectionName, projectFiles

          //printfn "projects = %A" projectFiles
        let projectFiles =
            projectFiles |> List.choose (fun s ->
                if s.Contains(".Tests") || s.Contains("test") then
                    printfn "  skipping project '%s' because it looks like a test project" (Path.GetFileName s)
                    None
                else
                    Some s)

        //printfn "filtered projects = %A" projectFiles
        if projectFiles.Length = 0 then
            printfn "no project files found, no API docs will be generated"

        printfn "cracking projects..."
        let projectInfos =
            projectFiles
            |> Array.ofList
            |> Array.Parallel.choose (fun p ->
                try
                   Some (crackProjectFile slnDir extraMsbuildProperties p)
                with e ->
                   if strict then exit 1
                   printfn "  skipping project '%s' because an error occurred while cracking it: %A" (Path.GetFileName p) e
                   None)
            |> Array.toList

        //printfn "projectInfos = %A" projectInfos
        let projectInfos =
              projectInfos
              |> List.choose (fun info ->
                let shortName = Path.GetFileName info.ProjectFileName
                if info.TargetPath.IsNone then
                    printfn "  skipping project '%s' because it doesn't have a target path" shortName
                    None
                elif not info.IsLibrary then
                    printfn "  skipping project '%s' because it isn't a library" shortName
                    None
                elif info.IsTestProject then
                    printfn "  skipping project '%s' because it has <IsTestProject> true" shortName
                    None
                elif not info.GenerateDocumentationFile then
                    printfn "  skipping project '%s' because it doesn't have <GenerateDocumentationFile>" shortName
                    None
                else
                    Some info)

        //printfn "projectInfos = %A" projectInfos

        if projectInfos.Length = 0 && projectFiles.Length > 0 then
            printfn "Error while cracking project files, no project files succeeded, exiting."
            exit 1

        let param setting (ParamKey tag as key) v =
            match v with
            | Some v -> (key, v)
            | None ->
                match setting with
                | Some setting -> printfn "please set '%s' in 'Directory.Build.props'" setting
                | None _ -> ()
                (key, "{{" + tag + "}}")

        // For the 'docs' directory we use the best info we can find from across all projects
        let projectInfoForDocs =
              {
                  ProjectFileName = ""
                  TargetPath = None
                  IsTestProject = false
                  IsLibrary = true
                  IsPackable = true
                  RepositoryUrl =  projectInfos |> List.tryPick  (fun info -> info.RepositoryUrl) |> Option.map ensureTrailingSlash
                  RepositoryType =  projectInfos |> List.tryPick  (fun info -> info.RepositoryType)
                  RepositoryBranch = projectInfos |> List.tryPick  (fun info -> info.RepositoryBranch)
                  FsDocsCollectionNameLink = projectInfos |> List.tryPick  (fun info -> info.FsDocsCollectionNameLink)
                  FsDocsLicenseLink = projectInfos |> List.tryPick  (fun info -> info.FsDocsLicenseLink)
                  FsDocsReleaseNotesLink = projectInfos |> List.tryPick  (fun info -> info.FsDocsReleaseNotesLink)
                  FsDocsLogoLink = projectInfos |> List.tryPick  (fun info -> info.FsDocsLogoLink)
                  FsDocsLogoSource = projectInfos |> List.tryPick  (fun info -> info.FsDocsLogoSource)
                  FsDocsSourceFolder = projectInfos |> List.tryPick  (fun info -> info.FsDocsSourceFolder)
                  FsDocsSourceRepository = projectInfos |> List.tryPick  (fun info -> info.FsDocsSourceRepository)
                  FsDocsNavbarPosition = projectInfos |> List.tryPick  (fun info -> info.FsDocsNavbarPosition)
                  FsDocsTheme = projectInfos |> List.tryPick  (fun info -> info.FsDocsTheme)
                  FsDocsWarnOnMissingDocs = false
                  PackageProjectUrl = projectInfos |> List.tryPick  (fun info -> info.PackageProjectUrl) |> Option.map ensureTrailingSlash
                  Authors = projectInfos |> List.tryPick  (fun info -> info.Authors)
                  GenerateDocumentationFile = true
                  PackageLicenseExpression = projectInfos |> List.tryPick  (fun info -> info.PackageLicenseExpression)
                  PackageTags = projectInfos |> List.tryPick  (fun info -> info.PackageTags)
                  UsesMarkdownComments = false
                  Copyright = projectInfos |> List.tryPick  (fun info -> info.Copyright)
                  PackageVersion = projectInfos |> List.tryPick  (fun info -> info.PackageVersion)
                  PackageIconUrl = projectInfos |> List.tryPick  (fun info -> info.PackageIconUrl)
                  RepositoryCommit = projectInfos |> List.tryPick  (fun info -> info.RepositoryCommit)
              }

        let root =
            let projectUrl = projectInfoForDocs.PackageProjectUrl |> Option.map ensureTrailingSlash
            defaultArg userRoot (defaultArg projectUrl ("/" + collectionName) |> ensureTrailingSlash)

        let parametersForProjectInfo (info: CrackedProjectInfo) =
            let projectUrl = info.PackageProjectUrl |> Option.map ensureTrailingSlash |> Option.defaultValue root
            let repoUrl = info.RepositoryUrl |> Option.map ensureTrailingSlash
            userParameters @
            [   param None ParamKeys.``root`` (Some root)
                param None ParamKeys.``fsdocs-authors`` (Some (info.Authors |> Option.defaultValue ""))
                param None ParamKeys.``fsdocs-collection-name`` (Some collectionName)
                param None ParamKeys.``fsdocs-collection-name-link`` (Some (info.FsDocsCollectionNameLink |> Option.defaultValue projectUrl))
                param None ParamKeys.``fsdocs-copyright`` info.Copyright
                param None ParamKeys.``fsdocs-logo-src`` (Some (defaultArg info.FsDocsLogoSource (sprintf "%simg/logo.png"  root)))
                param None ParamKeys.``fsdocs-navbar-position`` (Some (defaultArg info.FsDocsNavbarPosition "fixed-right"))
                param None ParamKeys.``fsdocs-theme`` (Some (defaultArg info.FsDocsTheme "default"))
                param None ParamKeys.``fsdocs-logo-link`` (Some (info.FsDocsLogoLink |> Option.defaultValue projectUrl))
                param (Some "<FsDocsLicenseLink>") ParamKeys.``fsdocs-license-link`` (info.FsDocsLicenseLink |> Option.orElse (Option.map (sprintf "%sblob/master/LICENSE.md") repoUrl))
                param (Some "<FsDocsReleaseNotesLink>") ParamKeys.``fsdocs-release-notes-link`` (info.FsDocsReleaseNotesLink |> Option.orElse (Option.map (sprintf "%sblob/master/RELEASE_NOTES.md") repoUrl))
                param None ParamKeys.``fsdocs-package-project-url`` (Some projectUrl)
                param None ParamKeys.``fsdocs-package-license-expression`` info.PackageLicenseExpression
                param None ParamKeys.``fsdocs-package-icon-url`` info.PackageIconUrl
                param None ParamKeys.``fsdocs-package-tags`` (Some (info.PackageTags |> Option.defaultValue ""))
                param (Some "<Version>") ParamKeys.``fsdocs-package-version`` info.PackageVersion
                param (Some "<RepositoryUrl>") ParamKeys.``fsdocs-repository-link`` repoUrl
                param None ParamKeys.``fsdocs-repository-branch`` info.RepositoryBranch
                param None ParamKeys.``fsdocs-repository-commit`` info.RepositoryCommit
<<<<<<< HEAD
              ]

        let crackedProjects =
            [ for info in projectInfos do
                 let substitutions = parametersForProjectInfo info
                 (info.TargetPath.Value,
                  info.RepositoryUrl,
                  info.RepositoryBranch,
                  info.RepositoryType,
                  info.UsesMarkdownComments,
                  info.FsDocsWarnOnMissingDocs,
                  info.FsDocsSourceFolder,
                  info.FsDocsSourceRepository,
                  substitutions) ]
=======
            ]

        let crackedProjects = [
            for info in projectInfos do
                let substitutions = parametersForProjectInfo info
                (   info.TargetPath.Value,
                    info.RepositoryUrl,
                    info.RepositoryBranch,
                    info.RepositoryType,
                    info.UsesMarkdownComments,
                    info.FsDocsWarnOnMissingDocs,
                    info.FsDocsSourceFolder,
                    info.FsDocsSourceRepository,
                    substitutions)
        ]
>>>>>>> 60cb2cf7

        let paths = [ for info in projectInfos -> Path.GetDirectoryName info.TargetPath.Value ]

        let docsParameters = parametersForProjectInfo projectInfoForDocs

        root, collectionName, crackedProjects, paths, docsParameters

/// Convert markdown, script and other content into a static site
type internal DocContent(outputDirectory, previous: Map<_,_>, lineNumbers, fsiEvaluator, substitutions, saveImages, watch, root) =

    let createImageSaver (outputDirectory) =
        // Download images so that they can be embedded
        let wc = new System.Net.WebClient()
        let mutable counter = 0
        fun (url:string) ->
            if url.StartsWith("http") || url.StartsWith("https") then
                counter <- counter + 1
                let ext = Path.GetExtension(url)
                let url2 = sprintf "savedimages/saved%d%s" counter ext
                let fn = sprintf "%s/%s" outputDirectory url2

                ensureDirectory (sprintf "%s/savedimages" outputDirectory)
                printfn "downloading %s --> %s" url fn
                wc.DownloadFile(url, fn)
                url2
            else url

<<<<<<< HEAD
  let processFile (inputFile: string) outputKind template outputPrefix imageSaver =
        [
          let name = Path.GetFileName(inputFile)
          if name.StartsWith(".") then
              printfn "skipping file %s" inputFile
          elif name.StartsWith "_template" then
              ()
          else
              let isFsx = inputFile.EndsWith(".fsx", true, CultureInfo.InvariantCulture)
              let isMd = inputFile.EndsWith(".md", true, CultureInfo.InvariantCulture)
=======
    let processFile (inputFile: string) outputKind template outputPrefix imageSaver = [
        let name = Path.GetFileName(inputFile)
        if name.StartsWith(".") then
            printfn "skipping file %s" inputFile
        elif not (name.StartsWith "_template") then
            let isFsx = inputFile.EndsWith(".fsx", true, CultureInfo.InvariantCulture)
            let isMd = inputFile.EndsWith(".md", true, CultureInfo.InvariantCulture)
>>>>>>> 60cb2cf7

              // A _template.tex or _template.pynb is needed to generate those files
            match outputKind, template with
            | OutputKind.Pynb, None -> ()
            | OutputKind.Latex, None -> ()
            | OutputKind.Fsx, None -> ()
            | _ ->

<<<<<<< HEAD
              let imageSaverOpt =
=======
            let imageSaverOpt =
>>>>>>> 60cb2cf7
                match outputKind with
                | OutputKind.Pynb when saveImages <> Some false -> Some imageSaver
                | OutputKind.Latex when saveImages <> Some false -> Some imageSaver
                | OutputKind.Fsx when saveImages = Some true -> Some imageSaver
                | OutputKind.Html when saveImages = Some true -> Some imageSaver
                | _ -> None

            let ext = outputKind.Extension
            let relativeOutputFile =
                if isFsx || isMd then
                    let basename = Path.GetFileNameWithoutExtension(inputFile)
                    Path.Combine(outputPrefix, sprintf "%s.%s" basename ext)
                else
                    Path.Combine(outputPrefix, name)

              // Update only when needed - template or file or tool has changed
            let outputFile = Path.GetFullPath(Path.Combine(outputDirectory, relativeOutputFile))
            let changed =
                let fileChangeTime = try File.GetLastWriteTime(inputFile) with _ -> DateTime.MaxValue
                let templateChangeTime =
                    match template with
                    | Some t when isFsx || isMd -> try File.GetLastWriteTime(t) with _ -> DateTime.MaxValue
                    | _ -> DateTime.MinValue
                let toolChangeTime =
                    try File.GetLastWriteTime(Assembly.GetExecutingAssembly().Location) with _ -> DateTime.MaxValue
                let changeTime = fileChangeTime |> max templateChangeTime |> max toolChangeTime
                let generateTime = try File.GetLastWriteTime(outputFile) with _ -> System.DateTime.MinValue
                changeTime > generateTime

              // If it's changed or we don't know anything about it
              // we have to compute the model to get the global substitutions right
            let mainRun = (outputKind = OutputKind.Html)
            let haveModel = previous.TryFind inputFile
            if changed || (watch && mainRun && haveModel.IsNone) then
                if isFsx then
                    printfn "  generating model for %s --> %s" inputFile relativeOutputFile
                    let model =
                        Literate.ParseAndTransformScriptFile
                          (inputFile, output = relativeOutputFile, outputKind = outputKind,
                            ?formatAgent = None, ?prefix = None, ?fscoptions = None,
                            ?lineNumbers = lineNumbers, references=false, ?fsiEvaluator = fsiEvaluator,
                            substitutions = substitutions,
                            generateAnchors = true,
                            //?customizeDocument = customizeDocument,
                            //?tokenKindToCss = tokenKindToCss,
                            ?imageSaver=imageSaverOpt)

                    yield ((if mainRun then Some (inputFile, model) else None),
                              (fun p ->
                                 printfn "  writing %s --> %s" inputFile relativeOutputFile
                                 ensureDirectory (Path.GetDirectoryName(outputFile))
                                 SimpleTemplating.UseFileAsSimpleTemplate( p@model.Substitutions, template, outputFile)))

                elif isMd then
                    printfn "  preparing %s --> %s" inputFile relativeOutputFile
                    let model =
                        Literate.ParseAndTransformMarkdownFile
                          (inputFile, output = relativeOutputFile, outputKind = outputKind,
                            ?formatAgent = None, ?prefix = None, ?fscoptions = None,
                            ?lineNumbers = lineNumbers, references=false,
                            substitutions = substitutions,
                            generateAnchors = true,
                            //?customizeDocument=customizeDocument,
                            //?tokenKindToCss = tokenKindToCss,
                            ?imageSaver=imageSaverOpt)

                    yield ( (if mainRun then Some (inputFile, model) else None),
                              (fun p ->
                                  printfn "  writing %s --> %s" inputFile relativeOutputFile
                                  ensureDirectory (Path.GetDirectoryName(outputFile))
                                  SimpleTemplating.UseFileAsSimpleTemplate( p@model.Substitutions, template, outputFile)))

<<<<<<< HEAD
                  else
                    if mainRun then
                      yield (None,
=======
                else
                    if mainRun then
                        yield (None,
>>>>>>> 60cb2cf7
                              (fun _p ->
                                  printfn "  copying %s --> %s" inputFile relativeOutputFile
                                  ensureDirectory (Path.GetDirectoryName(outputFile))
                                  // check the file still exists for the incremental case
                                  if (File.Exists inputFile) then
                                     // ignore errors in watch mode
                                     try
                                       File.Copy(inputFile, outputFile, true)
                                       File.SetLastWriteTime(outputFile,DateTime.Now)
                                     with _ when watch -> () ))
            else
                if mainRun && watch then
                    //printfn "skipping unchanged file %s" inputFile
                    yield (Some (inputFile, haveModel.Value), (fun _ -> ()))
        ]
    let rec processDirectory (htmlTemplate, texTemplate, pynbTemplate, fsxTemplate) indir outputPrefix = [
        // Look for the presence of the _template.* files to activate the
        // generation of the content.
        let possibleNewHtmlTemplate = Path.Combine(indir, "_template.html")
        let htmlTemplate = if (try File.Exists(possibleNewHtmlTemplate) with _ -> false) then Some possibleNewHtmlTemplate else htmlTemplate
        let possibleNewPynbTemplate = Path.Combine(indir, "_template.ipynb")
        let pynbTemplate = if (try File.Exists(possibleNewPynbTemplate) with _ -> false) then Some possibleNewPynbTemplate else pynbTemplate
        let possibleNewFsxTemplate = Path.Combine(indir, "_template.fsx")
        let fsxTemplate = if (try File.Exists(possibleNewFsxTemplate) with _ -> false) then Some possibleNewFsxTemplate else fsxTemplate
        let possibleNewLatexTemplate = Path.Combine(indir, "_template.tex")
        let texTemplate = if (try File.Exists(possibleNewLatexTemplate) with _ -> false) then Some possibleNewLatexTemplate else texTemplate

        ensureDirectory (Path.Combine(outputDirectory, outputPrefix))

        let inputs = Directory.GetFiles(indir, "*")
        let imageSaver = createImageSaver (Path.Combine(outputDirectory, outputPrefix))

        // Look for the four different kinds of content
        for input in inputs do
            yield! processFile input OutputKind.Html htmlTemplate outputPrefix imageSaver
            yield! processFile input OutputKind.Latex texTemplate outputPrefix imageSaver
            yield! processFile input OutputKind.Pynb pynbTemplate outputPrefix imageSaver
            yield! processFile input OutputKind.Fsx fsxTemplate outputPrefix imageSaver

        for subdir in Directory.EnumerateDirectories(indir) do
            let name = Path.GetFileName(subdir)
            if name.StartsWith "." then
                printfn "  skipping directory %s" subdir
            else
                yield! processDirectory (htmlTemplate, texTemplate, pynbTemplate, fsxTemplate) (Path.Combine(indir, name)) (Path.Combine(outputPrefix, name))
    ]

    member _.Convert(input, htmlTemplate, extraInputs) =

        let inputDirectories = extraInputs @ [(input, ".") ]
        [
        for (inputDirectory, outputPrefix) in inputDirectories do
            yield! processDirectory (htmlTemplate, None, None, None) inputDirectory outputPrefix
        ]

    member _.GetSearchIndexEntries(docModels: (string * LiterateDocModel) list) =
        [| for (_inputFile, model) in docModels do
                match model.IndexText with
                | Some text -> {title=model.Title; content = text; uri=model.Uri(root) }
                | _ -> () |]

    member _.GetNavigationEntries(docModels: (string * LiterateDocModel) list) =
        let modelsForList =
            [ for thing in docModels do
                match thing with
                | (inputFile, model)
                    when model.OutputKind = OutputKind.Html &&
                            // Don't put the index in the list
                            not (Path.GetFileNameWithoutExtension(inputFile) = "index") -> model
                | _ -> () ]

        [
            if modelsForList.Length > 0 then
                li [Class "nav-header"] [!! "Documentation"]
            for model in modelsForList do
                let link = model.Uri(root)
                li [Class "nav-item"] [ a [Class "nav-link"; (Href link)] [encode model.Title ] ]
        ]
        |> List.map (fun html -> html.ToString()) |> String.concat "             \n"

/// Processes and runs Suave server to host them on localhost
module Serve =

    let refreshEvent = new Event<_>()

    let socketHandler (webSocket : WebSocket) _ = socket {
        while true do
            do!
                refreshEvent.Publish
                |> Control.Async.AwaitEvent
                |> Suave.Sockets.SocketOp.ofAsync
            do! webSocket.send Text (ByteSegment (Encoding.UTF8.GetBytes "refreshed")) true
    }

    let startWebServer outputDirectory localPort =
        let defaultBinding = defaultConfig.bindings.[0]
        let withPort = { defaultBinding.socketBinding with port = uint16 localPort }
        let serverConfig =
            { defaultConfig with
                bindings = [ { defaultBinding with socketBinding = withPort } ]
                homeFolder = Some outputDirectory }
        let app =
            choose [
                path "/" >=> Redirection.redirect "/index.html"
                path "/websocket" >=> handShake socketHandler
                Writers.setHeader "Cache-Control" "no-cache, no-store, must-revalidate"
                >=> Writers.setHeader "Pragma" "no-cache"
                >=> Writers.setHeader "Expires" "0"
                >=> Files.browseHome
            ]
        startWebServerAsync serverConfig app |> snd |> Async.Start

type CoreBuildOptions(watch) =

    [<Option("input", Required=false, Default="docs", HelpText = "Input directory of documentation content.")>]
    member val input = "" with get, set

    [<Option("projects", Required=false, HelpText = "Project files to build API docs for outputs, defaults to all packable projects.")>]
    member val projects = Seq.empty<string> with get, set

    [<Option("output", Required = false, HelpText = "Output Directory (default 'output' for 'build' and 'tmp/watch' for 'watch'.")>]
    member val output = "" with get, set

    [<Option("noapidocs", Default= false, Required = false, HelpText = "Disable generation of API docs.")>]
    member val noapidocs = false with get, set

    [<Option("strict", Default= false, Required = false, HelpText = "Fail if there is a problem generating docs.")>]
    member val strict = false with get, set

    [<Option("eval", Default=false, Required = false, HelpText = "Evaluate F# fragments in scripts.")>]
    member val eval = false with get, set

    [<Option("qualify", Default= false, Required = false, HelpText = "In API doc generation qualify the output by the collection name, e.g. 'reference/FSharp.Core/...' instead of 'reference/...' .")>]
    member val qualify = false with get, set

    [<Option("saveimages", Default= "none", Required = false, HelpText = "Save images referenced in docs (some|none|all). If 'some' then image links in formatted results are saved for latex and ipynb output docs.")>]
    member val saveImages = "none" with get, set

    [<Option("sourcefolder", Required = false, HelpText = "Source folder at time of component build (defaults to value of `<FsDocsSourceFolder>` from project file, else current directory)")>]
    member val sourceFolder = "" with get, set

    [<Option("sourcerepo", Required = false, HelpText = "Source repository for github links (defaults to value of `<FsDocsSourceRepository>` from project file, else `<RepositoryUrl>/tree/<RepositoryBranch>` for Git repositories)")>]
    member val sourceRepo = "" with get, set

    [<Option("linenumbers", Default=false, Required = false, HelpText = "Add line numbers.")>]
    member val linenumbers = false with get, set

    [<Option("nonpublic", Default=false, Required = false, HelpText = "The tool will also generate documentation for non-public members")>]
    member val nonpublic = false with get, set

    [<Option("mdcomments", Default=false, Required = false, HelpText = "Assume /// comments in F# code are markdown style (defaults to value of `<UsesMarkdownComments>` from project file)")>]
    member val mdcomments = false with get, set

    [<Option("parameters", Required = false, HelpText = "Additional substitution substitutions for templates.")>]
    member val parameters = Seq.empty<string> with get, set

    [<Option("nodefaultcontent", Required = false, HelpText = "Do not copy default content styles, javascript or use default templates.")>]
    member val nodefaultcontent = false with get, set

    [<Option("property", Required = false, HelpText = "Provide a property to dotnet msbuild, e.g. --property Configuration=Release")>]
    member val extraMsbuildProperties = Seq.empty<string> with get, set

    [<Option("fscoptions", Required=false, HelpText = "Extra flags for F# compiler analysis, e.g. dependency resolution.")>]
    member val fscoptions = Seq.empty<string> with get, set

    [<Option("clean", Required = false, Default=false, HelpText = "Clean the output directory.")>]
    member val clean = false with get, set

    member this.Execute() =
        let protect f =
            try
                f()
                true
            with
                | :?AggregateException as ex ->
                    Log.errorf "received exception :\n %A" ex
                    printfn "Error : \n%O" ex
                    if this.strict then exit 1
                    false
                | ex ->
                    Log.errorf "received exception :\n %A" ex
                    printfn "Error : \n%O" ex
                    if this.strict then exit 1
                    false

        /// The substitutions as given by the user
        let userParameters =
            (evalPairwiseStringsNoOption this.parameters
                |> List.map (fun (a,b) -> (ParamKey a, b)))

        let userParametersDict = readOnlyDict userParameters

        // Adjust the user substitutions for 'watch' mode root
        let userRoot, userParameters =
            if watch then
                let userRoot = sprintf "http://localhost:%d/" this.port_option
                if userParametersDict.ContainsKey(ParamKeys.root) then
                    printfn "ignoring user-specified root since in watch mode, root = %s" userRoot
                let userParameters =
                    [ ParamKeys.``root``,  userRoot] @
                    (userParameters |> List.filter (fun (a, _) -> a <> ParamKeys.``root``))
                Some userRoot, userParameters
            else
                let r =
                    match userParametersDict.TryGetValue(ParamKeys.root) with
                    | true, v -> Some v
                    | _ -> None
                r, userParameters

        let userCollectionName =
            match (dict userParameters).TryGetValue(ParamKeys.``fsdocs-collection-name``) with
            | true, v -> Some v
            | _ -> None

        let (root, collectionName, crackedProjects, paths, docsParameters), _key =
          let projects = Seq.toList this.projects
          let cacheFile = ".fsdocs/cache"
          let getTime p = try File.GetLastWriteTimeUtc(p) with _ -> DateTime.Now
          let key1 =
             (userRoot, this.parameters, projects,
              getTime (typeof<CoreBuildOptions>.Assembly.Location),
              (projects |> List.map getTime |> List.toArray))
          Utils.cacheBinary cacheFile
           (fun (_, key2) -> key1 = key2)
           (fun () -> Crack.crackProjects (this.strict, this.extraMsbuildProperties, userRoot, userCollectionName, userParameters, projects), key1)

        if crackedProjects.Length > 0 then
            printfn ""
            printfn "Inputs for API Docs:"
            for (dllFile, _, _, _, _, _, _, _, _) in crackedProjects do
                printfn "    %s" dllFile

        for (dllFile, _, _, _, _, _, _, _, _) in crackedProjects do
            if not (File.Exists dllFile) then
                let msg = sprintf "*** %s does not exist, has it been built? You may need to provide --property Configuration=Release." dllFile
                if this.strict then
                    failwith msg
                else
                    printfn "%s" msg

        if crackedProjects.Length > 0 then
            printfn ""
            printfn "Substitutions/parameters:"
            // Print the substitutions
            for (ParamKey pk, p) in docsParameters do
<<<<<<< HEAD
                 printfn "  %s --> %s" pk p
=======
                printfn "  %s --> %s" pk p
>>>>>>> 60cb2cf7

            // The substitutions may differ for some projects due to different settings in the project files, if so show that
            let pd = dict docsParameters
            for (dllFile, _, _, _, _, _, _, _, projectParameters) in crackedProjects do
                for (((ParamKey pkv2) as pk2) , p2) in projectParameters do
                if pd.ContainsKey pk2 &&  pd.[pk2] <> p2 then
                    printfn "  (%s) %s --> %s" (Path.GetFileNameWithoutExtension(dllFile)) pkv2 p2

        let apiDocInputs =
            [ for (dllFile, repoUrlOption, repoBranchOption, repoTypeOption, projectMarkdownComments, projectWarn, projectSourceFolder, projectSourceRepo, projectParameters) in crackedProjects ->
                let sourceRepo =
                    match projectSourceRepo with
                    | Some s -> Some s
                    | None ->
                    match evalString this.sourceRepo with
                    | Some v -> Some v
                    | None ->
                        //printfn "repoBranchOption = %A" repoBranchOption
                        match repoUrlOption, repoBranchOption, repoTypeOption with
                        | Some url, Some branch, Some "git" when not (String.IsNullOrWhiteSpace branch) ->
                            url + "/" + "tree/" +  branch |> Some
                        | Some url, _, Some "git" ->
                            url + "/" + "tree/" + "master" |> Some
                        | Some url, _, None -> Some url
                        | _ -> None

                let sourceFolder =
                    match projectSourceFolder with
                    | Some s -> s
                    | None ->
                    match evalString this.sourceFolder with
                    | None -> Environment.CurrentDirectory
                    | Some v -> v

                //printfn "sourceFolder = '%s'" sourceFolder
                //printfn "sourceRepo = '%A'" sourceRepo
                { Path = dllFile;
                  XmlFile = None;
                  SourceRepo = sourceRepo;
                  SourceFolder = Some sourceFolder;
                  Substitutions = Some projectParameters;
                  MarkdownComments = this.mdcomments || projectMarkdownComments;
                  Warn = projectWarn;
                  PublicOnly = not this.nonpublic } ]

        let output =
            if this.output = "" then
                if watch then "tmp/watch" else "output"
            else this.output

        // This is in-package
        //   From .nuget\packages\fsharp.formatting.commandtool\7.1.7\tools\netcoreapp3.1\any
        //   to .nuget\packages\fsharp.formatting.commandtool\7.1.7\templates
        let dir = Path.GetDirectoryName(typeof<CoreBuildOptions>.Assembly.Location)
        let defaultTemplateAttempt1 = Path.GetFullPath(Path.Combine(dir, "..", "..", "..", "templates", "_template.html"))
        // This is in-repo only
        let defaultTemplateAttempt2 = Path.GetFullPath(Path.Combine(dir, "..", "..", "..", "..", "..", "docs", "_template.html"))
        let defaultTemplate =
<<<<<<< HEAD
           if this.nodefaultcontent then
              None
           else
              if (try File.Exists(defaultTemplateAttempt1) with _ -> false) then
                  Some defaultTemplateAttempt1
              elif (try File.Exists(defaultTemplateAttempt2) with _ -> false) then
                  Some defaultTemplateAttempt2
              else None

        let extraInputs =
           [ if not this.nodefaultcontent then
              // The "extras" content goes in "."
              //   From .nuget\packages\fsharp.formatting.commandtool\7.1.7\tools\netcoreapp3.1\any
              //   to .nuget\packages\fsharp.formatting.commandtool\7.1.7\extras
              let attempt1 = Path.GetFullPath(Path.Combine(dir, "..", "..", "..", "extras"))
              if (try Directory.Exists(attempt1) with _ -> false) then
                  printfn "using extra content from %s" attempt1
                  (attempt1, ".")
              else
                  // This is for in-repo use only, assuming we are executing directly from
                  //   src\FSharp.Formatting.CommandTool\bin\Debug\netcoreapp3.1\fsdocs.exe
                  //   src\FSharp.Formatting.CommandTool\bin\Release\netcoreapp3.1\fsdocs.exe
                  let attempt2 = Path.GetFullPath(Path.Combine(dir, "..", "..", "..", "..", "..", "docs", "content"))
                  if (try Directory.Exists(attempt2) with _ -> false) then
                      printfn "using extra content from %s" attempt2
                      (attempt2, "content")
                  else
                      printfn "no extra content found at %s or %s" attempt1 attempt2
            ]
=======
            if this.nodefaultcontent then
                None
            else
                if (try File.Exists(defaultTemplateAttempt1) with _ -> false) then
                    Some defaultTemplateAttempt1
                elif (try File.Exists(defaultTemplateAttempt2) with _ -> false) then
                    Some defaultTemplateAttempt2
                else None

        let extraInputs = [
            if not this.nodefaultcontent then
                // The "extras" content goes in "."
                //   From .nuget\packages\fsharp.formatting.commandtool\7.1.7\tools\netcoreapp3.1\any
                //   to .nuget\packages\fsharp.formatting.commandtool\7.1.7\extras
                let attempt1 = Path.GetFullPath(Path.Combine(dir, "..", "..", "..", "extras"))
                if (try Directory.Exists(attempt1) with _ -> false) then
                    printfn "using extra content from %s" attempt1
                    (attempt1, ".")
                else
                    // This is for in-repo use only, assuming we are executing directly from
                    //   src\FSharp.Formatting.CommandTool\bin\Debug\netcoreapp3.1\fsdocs.exe
                    //   src\FSharp.Formatting.CommandTool\bin\Release\netcoreapp3.1\fsdocs.exe
                    let attempt2 = Path.GetFullPath(Path.Combine(dir, "..", "..", "..", "..", "..", "docs", "content"))
                    if (try Directory.Exists(attempt2) with _ -> false) then
                        printfn "using extra content from %s" attempt2
                        (attempt2, "content")
                    else
                        printfn "no extra content found at %s or %s" attempt1 attempt2
        ]
>>>>>>> 60cb2cf7

        // The incremental state (as well as the files written to disk)
        let mutable latestApiDocGlobalParameters = [ ]
        let mutable latestApiDocPhase2 = (fun _ -> ())
        let mutable latestApiDocSearchIndexEntries = [| |]
        let mutable latestDocContentPhase2 = (fun _ -> ())
        let mutable latestDocContentResults = Map.empty
        let mutable latestDocContentSearchIndexEntries = [| |]
        let mutable latestDocContentGlobalParameters = []

        // Actions to read out the incremental state
        let getLatestGlobalParameters() =
            latestApiDocGlobalParameters @
            latestDocContentGlobalParameters

        let regenerateSearchIndex() =
            let index = Array.append latestApiDocSearchIndexEntries  latestDocContentSearchIndexEntries
            let indxTxt = index |> Newtonsoft.Json.JsonConvert.SerializeObject
            File.WriteAllText(Path.Combine(output, "index.json"), indxTxt)

        // Incrementally convert content
        let runDocContentPhase1 () =
            protect (fun () ->
                //printfn "projectInfos = %A" projectInfos

                printfn ""
                printfn "Content:"
                let saveImages = (match this.saveImages with "some" -> None | "none" -> Some false | "all" -> Some true | _ -> None)
                let fsiEvaluator = (if this.eval then Some ( FsiEvaluator(strict=this.strict) :> IFsiEvaluator) else None)
                let docContent =
                    DocContent(output, latestDocContentResults,
                        Some this.linenumbers, fsiEvaluator, docsParameters,
                        saveImages, watch, root)

                let docModels = docContent.Convert(this.input, defaultTemplate, extraInputs)

                let actualDocModels = docModels |> List.map fst |> List.choose id
                let extrasForSearchIndex = docContent.GetSearchIndexEntries(actualDocModels)
                let navEntries = docContent.GetNavigationEntries(actualDocModels)
                let results =
                    Map.ofList [
                        for (thing, _action) in docModels do
                            match thing with
                            | Some res -> res
                            | None -> () ]

                latestDocContentResults <- results
                latestDocContentSearchIndexEntries <- extrasForSearchIndex
                latestDocContentGlobalParameters <- [ ParamKeys.``fsdocs-list-of-documents`` , navEntries ]
                latestDocContentPhase2 <- (fun globals ->

                    printfn ""
                    printfn "Write Content:"
                    for (_thing, action) in docModels do
                        action globals

                )
            )

        let runDocContentPhase2 () =
            protect (fun () ->
                let globals = getLatestGlobalParameters()
                latestDocContentPhase2 globals
            )

        // Incrementally generate API docs (actually regenerates everything)
        let runGeneratePhase1 () =
            protect (fun () ->
                if crackedProjects.Length > 0 then

                    if not this.noapidocs then

                        let initialTemplate2 =
                            let t1 = Path.Combine(this.input, "reference", "_template.html")
                            let t2 = Path.Combine(this.input, "_template.html")
                            if File.Exists(t1) then
                                Some t1
                            elif File.Exists(t2) then
                                Some t2
                            else
                                match defaultTemplate with
                                | Some d ->
                                    printfn "note, no template file '%s' or '%s', using default template %s" t1 t2 d
                                    Some d
                                | None ->
                                    printfn "note, no template file '%s' or '%s', and no default template at '%s'" t1 t2 defaultTemplateAttempt1
                                    None

                        printfn ""
                        printfn "API docs:"
                        printfn "  generating model for %d assemblies in API docs..." apiDocInputs.Length
                        let globals, index, phase2 =
                          ApiDocs.GenerateHtmlPhased (
                            inputs = apiDocInputs,
                            output = output,
                            collectionName = collectionName,
                            substitutions = docsParameters,
                            qualify = this.qualify,
                            ?template = initialTemplate2,
                            otherFlags = Seq.toList this.fscoptions,
                            root = root,
                            libDirs = paths,
                            strict = this.strict
                            )

                        latestApiDocSearchIndexEntries <- index
                        latestApiDocGlobalParameters <- globals
                        latestApiDocPhase2 <- phase2
            )

        let runGeneratePhase2 () =
            protect (fun () ->
                printfn ""
                printfn "Write API Docs:"
                let globals = getLatestGlobalParameters()
                latestApiDocPhase2 globals
                regenerateSearchIndex()
            )

        //-----------------------------------------
        // Clean

        let fullOut = Path.GetFullPath output
        let fullIn = Path.GetFullPath this.input

        if this.clean then
            let rec clean dir =
                for file in Directory.EnumerateFiles(dir) do
                    File.Delete file |> ignore
                for subdir in Directory.EnumerateDirectories dir do
                    if not (Path.GetFileName(subdir).StartsWith ".") then
                        clean subdir
            if output <> "/" && output <> "." && fullOut <> fullIn && not (String.IsNullOrEmpty output) then
                try clean fullOut
                with e -> printfn "warning: error during cleaning, continuing: %s" e.Message
            else
                printfn "warning: skipping cleaning due to strange output path: \"%s\"" output

        if watch then
            printfn "Building docs first time..."

        //-----------------------------------------
        // Build

        let ok =
            let ok1 = runDocContentPhase1()
            let ok2 = runGeneratePhase1()
            let ok2 = ok2 && runGeneratePhase2()
            // Run this second to override anything produced by API generate, e.g.
            // bespoke file for namespaces etc.
            let ok1 = ok1 && runDocContentPhase2()
            regenerateSearchIndex()
            ok1 && ok2

        //-----------------------------------------
        // Watch

        if watch then

            use docsWatcher = new FileSystemWatcher(this.input)
            use templateWatcher = new FileSystemWatcher(this.input)

            let projectOutputWatchers = [ for input in apiDocInputs -> (new FileSystemWatcher(this.input), input.Path) ]
            use _holder = { new IDisposable with member __.Dispose() = for (p,_) in projectOutputWatchers do p.Dispose() }

            // Only one update at a time
            let monitor = obj()
            // One of each kind of request at a time
            let mutable docsQueued = true
            let mutable generateQueued = true

            let docsDependenciesChanged = Event<_>()
            docsDependenciesChanged.Publish.Add(fun () ->
                if not docsQueued then
                    docsQueued <- true
                    printfn "Detected change in '%s', scheduling rebuild of docs..."  this.input
                    Async.Start(async {
                        do! Async.Sleep(300)
                        lock monitor (fun () ->
                        docsQueued <- false
                        if runDocContentPhase1() then
                            if runDocContentPhase2() then
                                regenerateSearchIndex()
                        ) }) )

            let apiDocsDependenciesChanged = Event<_>()
            apiDocsDependenciesChanged.Publish.Add(fun () ->
                if not generateQueued then
                    generateQueued <- true
                    printfn "Detected change in built outputs, scheduling rebuild of API docs..."
                    Async.Start(async {
                        do! Async.Sleep(300)
                        lock monitor (fun () ->
                        generateQueued <- false
                        if runGeneratePhase1() then
                            if runGeneratePhase2() then
                                regenerateSearchIndex()) }))


            // Listen to changes in any input under docs
            docsWatcher.IncludeSubdirectories <- true
            docsWatcher.NotifyFilter <- NotifyFilters.LastWrite
            docsWatcher.Changed.Add (fun _ ->docsDependenciesChanged.Trigger())

            // When _template.* change rebuild everything
            templateWatcher.IncludeSubdirectories <- true
            templateWatcher.Filter <- "_template.html"
            templateWatcher.NotifyFilter <- NotifyFilters.LastWrite
            templateWatcher.Changed.Add (fun _ ->
                docsDependenciesChanged.Trigger()
                apiDocsDependenciesChanged.Trigger())

            // Listen to changes in output DLLs
            for (projectOutputWatcher, projectOutput) in projectOutputWatchers do
                projectOutputWatcher.Filter <- Path.GetFileName(projectOutput)
                projectOutputWatcher.Path <- Path.GetDirectoryName(projectOutput)
                projectOutputWatcher.NotifyFilter <- NotifyFilters.LastWrite
                projectOutputWatcher.Changed.Add (fun _ -> apiDocsDependenciesChanged.Trigger())

            // Start raising events
            docsWatcher.EnableRaisingEvents <- true
            templateWatcher.EnableRaisingEvents <- true
            for (pathWatcher, _path) in projectOutputWatchers do
                pathWatcher.EnableRaisingEvents <- true

            generateQueued <- false
            docsQueued <- false
            if not this.noserver_option then
                printfn "starting server on http://localhost:%d for content in %s" this.port_option fullOut
                Serve.startWebServer fullOut this.port_option
            if not this.nolaunch_option then
                let url = sprintf "http://localhost:%d/%s" this.port_option this.open_option
                printfn "launching browser window to open %s" url
                let OpenBrowser(url: string) =
                    if (RuntimeInformation.IsOSPlatform(OSPlatform.Windows)) then
                        Process.Start(new ProcessStartInfo(url, UseShellExecute = true)) |> ignore
                    elif (RuntimeInformation.IsOSPlatform(OSPlatform.Linux)) then
                        Process.Start("xdg-open", url)  |> ignore
                    elif (RuntimeInformation.IsOSPlatform(OSPlatform.OSX)) then
                        Process.Start("open", url) |> ignore

                OpenBrowser (url)
            waitForKey watch

        if ok then 0 else 1

    abstract noserver_option : bool
    default x.noserver_option = false

    abstract nolaunch_option : bool
    default x.nolaunch_option = false

    abstract open_option : string
    default x.open_option = ""

    abstract port_option : int
    default x.port_option = 0

[<Verb("build", HelpText = "build the documentation for a solution based on content and defaults")>]
type BuildCommand() =
    inherit CoreBuildOptions(false)

[<Verb("watch", HelpText = "build the documentation for a solution based on content and defaults, watch it and serve it")>]
type WatchCommand() =
    inherit CoreBuildOptions(true)

    override x.noserver_option = x.noserver
    [<Option("noserver", Required = false, Default=false, HelpText = "Do not serve content when watching.")>]
    member val noserver = false with get, set

    override x.nolaunch_option = x.nolaunch
    [<Option("nolaunch", Required = false, Default=false, HelpText = "Do not launch a browser window.")>]
    member val nolaunch = false with get, set

    override x.open_option = x.openv
    [<Option("open", Required = false, Default="", HelpText = "URL extension to launch http://localhost:<port>/%s.")>]
    member val openv = "" with get, set

    override x.port_option = x.port
    [<Option("port", Required = false, Default=8901, HelpText = "Port to serve content for http://localhost serving.")>]
    member val port = 8901 with get, set<|MERGE_RESOLUTION|>--- conflicted
+++ resolved
@@ -152,9 +152,8 @@
         | GetProjectOptionsErrors of string * (string list)
 
     let private crackProjectFileAndIncludeTargetFrameworks slnDir extraMsbuildProperties (file : string) =
-        let msbuildPropString prop props= props |> Map.tryFind prop |> Option.bind (function s when String.IsNullOrWhiteSpace(s) -> None | s -> Some s)
         let mapToCrackedProjectInfo (props:Map<string,string>) file=
-            let msbuildPropString prop = msbuildPropString prop props
+            let msbuildPropString prop = props |> Map.tryFind prop |> Option.bind (function s when String.IsNullOrWhiteSpace(s) -> None | s -> Some s)
             let msbuildPropBool prop = prop |> msbuildPropString |> Option.bind msbuildPropBool
 
             {  ProjectFileName = file
@@ -184,7 +183,8 @@
                Copyright = msbuildPropString "Copyright"
                PackageVersion = msbuildPropString "PackageVersion"
                PackageIconUrl = msbuildPropString "PackageIconUrl"
-               RepositoryCommit = msbuildPropString "RepositoryCommit"}
+               RepositoryCommit = msbuildPropString "RepositoryCommit" }
+
         let additionalInfo =
             [ "OutputType"
               "IsTestProject"
@@ -240,7 +240,6 @@
             | Ok (Inspect.GetResult.Properties props) ->
                 let props = props |> Map.ofList
                 //printfn "props = %A" (Map.toList props)
-<<<<<<< HEAD
                 let msbuildPropString prop = msbuildPropString prop props
                 let splitTargetFrameworks = function Some (s:string) -> s.Split(";", StringSplitOptions.RemoveEmptyEntries) |> Array.map (fun s'->s'.Trim()) |> Some | _ -> None
                 let targetFrameworks = msbuildPropString "TargetFrameworks" |> splitTargetFrameworks
@@ -277,44 +276,7 @@
         | Error (CouldNotGetProperties ok) -> failwithf "huh? ok = %A" ok
         | Error (GetProjectOptionsErrors (err, msgs)) -> failwithf "error - %s\nlog - %s" (err.ToString()) (String.concat "\n" msgs)
         | Error (NotASingleResult ok) -> failwithf "huh? ok = %A" ok
-=======
-                let msbuildPropString prop = props |> Map.tryFind prop |> Option.bind (function s when String.IsNullOrWhiteSpace(s) -> None | s -> Some s)
-                let msbuildPropBool prop = prop |> msbuildPropString |> Option.bind msbuildPropBool
-
-                {  ProjectFileName = file
-                   TargetPath = msbuildPropString "TargetPath"
-                   IsTestProject = msbuildPropBool "IsTestProject" |> Option.defaultValue false
-                   IsLibrary = msbuildPropString "OutputType" |> Option.map (fun s -> s.ToLowerInvariant()) |> ((=) (Some "library"))
-                   IsPackable = msbuildPropBool "IsPackable" |> Option.defaultValue false
-                   RepositoryUrl = msbuildPropString "RepositoryUrl"
-                   RepositoryType = msbuildPropString "RepositoryType"
-                   RepositoryBranch = msbuildPropString "RepositoryBranch"
-                   FsDocsCollectionNameLink = msbuildPropString "FsDocsCollectionNameLink"
-                   FsDocsSourceFolder = msbuildPropString "FsDocsSourceFolder"
-                   FsDocsSourceRepository = msbuildPropString "FsDocsSourceRepository"
-                   FsDocsLicenseLink = msbuildPropString "FsDocsLicenseLink"
-                   FsDocsReleaseNotesLink = msbuildPropString "FsDocsReleaseNotesLink"
-                   FsDocsLogoLink = msbuildPropString "FsDocsLogoLink"
-                   FsDocsLogoSource = msbuildPropString "FsDocsLogoSource"
-                   FsDocsNavbarPosition = msbuildPropString "FsDocsNavbarPosition"
-                   FsDocsTheme = msbuildPropString "FsDocsTheme"
-                   FsDocsWarnOnMissingDocs = msbuildPropBool "FsDocsWarnOnMissingDocs" |> Option.defaultValue false
-                   UsesMarkdownComments = msbuildPropBool "UsesMarkdownComments" |> Option.defaultValue false
-                   PackageProjectUrl = msbuildPropString "PackageProjectUrl"
-                   Authors = msbuildPropString "Authors"
-                   GenerateDocumentationFile = msbuildPropBool "GenerateDocumentationFile" |> Option.defaultValue false
-                   PackageLicenseExpression = msbuildPropString "PackageLicenseExpression"
-                   PackageTags = msbuildPropString "PackageTags"
-                   Copyright = msbuildPropString "Copyright"
-                   PackageVersion = msbuildPropString "PackageVersion"
-                   PackageIconUrl = msbuildPropString "PackageIconUrl"
-                   RepositoryCommit = msbuildPropString "RepositoryCommit" }
-
-            | Ok ok -> failwithf "huh? ok = %A" ok
-            | Error err -> failwithf "error - %s\nlog - %s" (err.ToString()) (String.concat "\n" msgs)
-        | Ok ok -> failwithf "huh? ok = %A" ok
-        | Error err -> failwithf "error - %s\nlog - %s" (err.ToString()) (String.concat "\n" msgs)
->>>>>>> 60cb2cf7
+
 
     let getProjectsFromSlnFile (slnPath : string) =
         match InspectSln.tryParseSln slnPath with
@@ -478,22 +440,6 @@
                 param (Some "<RepositoryUrl>") ParamKeys.``fsdocs-repository-link`` repoUrl
                 param None ParamKeys.``fsdocs-repository-branch`` info.RepositoryBranch
                 param None ParamKeys.``fsdocs-repository-commit`` info.RepositoryCommit
-<<<<<<< HEAD
-              ]
-
-        let crackedProjects =
-            [ for info in projectInfos do
-                 let substitutions = parametersForProjectInfo info
-                 (info.TargetPath.Value,
-                  info.RepositoryUrl,
-                  info.RepositoryBranch,
-                  info.RepositoryType,
-                  info.UsesMarkdownComments,
-                  info.FsDocsWarnOnMissingDocs,
-                  info.FsDocsSourceFolder,
-                  info.FsDocsSourceRepository,
-                  substitutions) ]
-=======
             ]
 
         let crackedProjects = [
@@ -509,7 +455,6 @@
                     info.FsDocsSourceRepository,
                     substitutions)
         ]
->>>>>>> 60cb2cf7
 
         let paths = [ for info in projectInfos -> Path.GetDirectoryName info.TargetPath.Value ]
 
@@ -537,18 +482,6 @@
                 url2
             else url
 
-<<<<<<< HEAD
-  let processFile (inputFile: string) outputKind template outputPrefix imageSaver =
-        [
-          let name = Path.GetFileName(inputFile)
-          if name.StartsWith(".") then
-              printfn "skipping file %s" inputFile
-          elif name.StartsWith "_template" then
-              ()
-          else
-              let isFsx = inputFile.EndsWith(".fsx", true, CultureInfo.InvariantCulture)
-              let isMd = inputFile.EndsWith(".md", true, CultureInfo.InvariantCulture)
-=======
     let processFile (inputFile: string) outputKind template outputPrefix imageSaver = [
         let name = Path.GetFileName(inputFile)
         if name.StartsWith(".") then
@@ -556,7 +489,6 @@
         elif not (name.StartsWith "_template") then
             let isFsx = inputFile.EndsWith(".fsx", true, CultureInfo.InvariantCulture)
             let isMd = inputFile.EndsWith(".md", true, CultureInfo.InvariantCulture)
->>>>>>> 60cb2cf7
 
               // A _template.tex or _template.pynb is needed to generate those files
             match outputKind, template with
@@ -565,11 +497,7 @@
             | OutputKind.Fsx, None -> ()
             | _ ->
 
-<<<<<<< HEAD
-              let imageSaverOpt =
-=======
             let imageSaverOpt =
->>>>>>> 60cb2cf7
                 match outputKind with
                 | OutputKind.Pynb when saveImages <> Some false -> Some imageSaver
                 | OutputKind.Latex when saveImages <> Some false -> Some imageSaver
@@ -642,15 +570,9 @@
                                   ensureDirectory (Path.GetDirectoryName(outputFile))
                                   SimpleTemplating.UseFileAsSimpleTemplate( p@model.Substitutions, template, outputFile)))
 
-<<<<<<< HEAD
-                  else
-                    if mainRun then
-                      yield (None,
-=======
                 else
                     if mainRun then
                         yield (None,
->>>>>>> 60cb2cf7
                               (fun _p ->
                                   printfn "  copying %s --> %s" inputFile relativeOutputFile
                                   ensureDirectory (Path.GetDirectoryName(outputFile))
@@ -896,11 +818,7 @@
             printfn "Substitutions/parameters:"
             // Print the substitutions
             for (ParamKey pk, p) in docsParameters do
-<<<<<<< HEAD
-                 printfn "  %s --> %s" pk p
-=======
                 printfn "  %s --> %s" pk p
->>>>>>> 60cb2cf7
 
             // The substitutions may differ for some projects due to different settings in the project files, if so show that
             let pd = dict docsParameters
@@ -959,37 +877,6 @@
         // This is in-repo only
         let defaultTemplateAttempt2 = Path.GetFullPath(Path.Combine(dir, "..", "..", "..", "..", "..", "docs", "_template.html"))
         let defaultTemplate =
-<<<<<<< HEAD
-           if this.nodefaultcontent then
-              None
-           else
-              if (try File.Exists(defaultTemplateAttempt1) with _ -> false) then
-                  Some defaultTemplateAttempt1
-              elif (try File.Exists(defaultTemplateAttempt2) with _ -> false) then
-                  Some defaultTemplateAttempt2
-              else None
-
-        let extraInputs =
-           [ if not this.nodefaultcontent then
-              // The "extras" content goes in "."
-              //   From .nuget\packages\fsharp.formatting.commandtool\7.1.7\tools\netcoreapp3.1\any
-              //   to .nuget\packages\fsharp.formatting.commandtool\7.1.7\extras
-              let attempt1 = Path.GetFullPath(Path.Combine(dir, "..", "..", "..", "extras"))
-              if (try Directory.Exists(attempt1) with _ -> false) then
-                  printfn "using extra content from %s" attempt1
-                  (attempt1, ".")
-              else
-                  // This is for in-repo use only, assuming we are executing directly from
-                  //   src\FSharp.Formatting.CommandTool\bin\Debug\netcoreapp3.1\fsdocs.exe
-                  //   src\FSharp.Formatting.CommandTool\bin\Release\netcoreapp3.1\fsdocs.exe
-                  let attempt2 = Path.GetFullPath(Path.Combine(dir, "..", "..", "..", "..", "..", "docs", "content"))
-                  if (try Directory.Exists(attempt2) with _ -> false) then
-                      printfn "using extra content from %s" attempt2
-                      (attempt2, "content")
-                  else
-                      printfn "no extra content found at %s or %s" attempt1 attempt2
-            ]
-=======
             if this.nodefaultcontent then
                 None
             else
@@ -1019,7 +906,6 @@
                     else
                         printfn "no extra content found at %s or %s" attempt1 attempt2
         ]
->>>>>>> 60cb2cf7
 
         // The incremental state (as well as the files written to disk)
         let mutable latestApiDocGlobalParameters = [ ]
