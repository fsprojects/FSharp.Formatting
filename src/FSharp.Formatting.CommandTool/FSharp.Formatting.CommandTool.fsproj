﻿<?xml version="1.0" encoding="utf-8"?>
<Project Sdk="Microsoft.NET.Sdk" ToolsVersion="15.0">
  <PropertyGroup>
    <RootNamespace>FSharp.FormattingCLI</RootNamespace>
    <AssemblyName>fsformatting</AssemblyName>
    <Name>FSharp.FormattingCLI</Name>
    <TargetFramework>net461</TargetFramework>
    <OutputType>Exe</OutputType>
    <AppendTargetFrameworkToOutputPath>false</AppendTargetFrameworkToOutputPath>
    <AutoGenerateBindingRedirects>true</AutoGenerateBindingRedirects>
    <DefineConstants>FSFCLI</DefineConstants>
    <SolutionDir>..\..\</SolutionDir>
    <OutputPath>$(SolutionDir)\bin\</OutputPath>
  </PropertyGroup>
  <PropertyGroup Condition=" '$(Configuration)|$(Platform)' == 'Debug|AnyCPU' ">
    <DebugSymbols>true</DebugSymbols>
    <DebugType>portable</DebugType>
    <Optimize>false</Optimize>
    <Tailcalls>false</Tailcalls>
    <DefineConstants>DEBUG;TRACE;FSFCLI</DefineConstants>
    <WarningLevel>3</WarningLevel>
    <StartArguments>"literate" "--processdirectory" "--inputdirectory" "./help" "--templatefile" "template.cshtml" "--outputDirectory" "./docs"  --layoutRoots "help/templates" "help/templates/reference" "--replacements" "page-description" "FAKE - F# Make" "page-author" "Steffen Forkmann, Mauricio Scheffer, Colin Bull, Matthias Dittrich" "project-author" "Steffen Forkmann, Mauricio Scheffer, Colin Bull, Matthias Dittrich" "github-link" "https://github.com/fsharp/FAKE" "project-github" "http://github.com/fsharp/fake" "project-nuget" "https://www.nuget.org/packages/FAKE" "root" "http://fsharp.github.io/FAKE" "project-name" "FAKE - F# Make" "current-page" "Home"</StartArguments>
    <StartAction>Project</StartAction>
  </PropertyGroup>
  <PropertyGroup Condition=" '$(Configuration)|$(Platform)' == 'Release|AnyCPU' ">
    <DebugType>portable</DebugType>
    <Optimize>false</Optimize>
    <Tailcalls>true</Tailcalls>
    <OutputPath>..\..\bin\</OutputPath>
    <DefineConstants>TRACE;FSFCLI</DefineConstants>
  </PropertyGroup>
<<<<<<< HEAD
  <ItemGroup>
=======
  <PropertyGroup>
    <VisualStudioVersion Condition=" '$(VisualStudioVersion)' == '' ">14.0</VisualStudioVersion>
    <MinimumVisualStudioVersion Condition="'$(MinimumVisualStudioVersion)' == ''">11</MinimumVisualStudioVersion>
  </PropertyGroup>
  <Choose>
    <When Condition="Exists('$(MSBuildExtensionsPath32)\..\Microsoft SDKs\F#\4.1\Framework\v4.0\Microsoft.FSharp.Targets')">
      <PropertyGroup>
        <FSharpTargetsPath>$(MSBuildExtensionsPath32)\..\Microsoft SDKs\F#\4.1\Framework\v4.0\Microsoft.FSharp.Targets</FSharpTargetsPath>
      </PropertyGroup>
    </When>
    <When Condition="'$(VisualStudioVersion)' != '11.0' and Exists('$(MSBuildExtensionsPath32)\Microsoft\VisualStudio\v$(VisualStudioVersion)\FSharp\Microsoft.FSharp.Targets')">
      <PropertyGroup>
        <FSharpTargetsPath>$(MSBuildExtensionsPath32)\Microsoft\VisualStudio\v$(VisualStudioVersion)\FSharp\Microsoft.FSharp.Targets</FSharpTargetsPath>
      </PropertyGroup>
    </When>
    <When Condition="Exists('$(MSBuildExtensionsPath32)\..\Microsoft SDKs\F#\4.0\Framework\v4.0\Microsoft.FSharp.Targets')">
      <PropertyGroup>
        <FSharpTargetsPath>$(MSBuildExtensionsPath32)\..\Microsoft SDKs\F#\4.0\Framework\v4.0\Microsoft.FSharp.Targets</FSharpTargetsPath>
      </PropertyGroup>
    </When>
    <When Condition="Exists('$(MSBuildExtensionsPath32)\..\Microsoft SDKs\F#\3.1\Framework\v4.0\Microsoft.FSharp.Targets')">
      <PropertyGroup>
        <FSharpTargetsPath>$(MSBuildExtensionsPath32)\..\Microsoft SDKs\F#\3.1\Framework\v4.0\Microsoft.FSharp.Targets</FSharpTargetsPath>
      </PropertyGroup>
    </When>
    <When Condition="Exists('$(MSBuildExtensionsPath32)\..\Microsoft SDKs\F#\3.0\Framework\v4.0\Microsoft.FSharp.Targets')">
      <PropertyGroup>
        <FSharpTargetsPath>$(MSBuildExtensionsPath32)\..\Microsoft SDKs\F#\3.0\Framework\v4.0\Microsoft.FSharp.Targets</FSharpTargetsPath>
      </PropertyGroup>
    </When>
  </Choose>
  <Import Project="$(FSharpTargetsPath)" Condition="Exists('$(FSharpTargetsPath)')" />
  <!-- To modify your build process, add your task inside one of the targets below and uncomment it.
       Other similar extension points exist, see Microsoft.Common.targets.
  <Target Name="BeforeBuild">
  </Target>
  <Target Name="AfterBuild">
  </Target>
  -->
  <Import Project="$(SolutionDir)\.paket\paket.targets" />
  <ItemGroup>
    <Content Include="app.config" />
>>>>>>> 23f92586
    <None Include="paket.references" />
    <Compile Include="..\Common\AssemblyInfo.fs">
      <Link>Common\AssemblyInfo.fs</Link>
    </Compile>
    <Compile Include="..\Common\StringParsing.fs">
      <Link>Common\StringParsing.fs</Link>
    </Compile>
    <Compile Include="IExecutable.fs" />
    <Compile Include="Options.fs" />
    <Compile Include="OptionsMetadataFormat.fs" />
    <Compile Include="OptionsLiterate.fs" />
    <Compile Include="Exec.fs" />
    <Compile Include="Program.fs" />
<<<<<<< HEAD
    <Content Include="app.config" />
=======
>>>>>>> 23f92586
  </ItemGroup>
  <ItemGroup>
    <Reference Include="mscorlib" />
    <Reference Include="System" />
    <Reference Include="System.Core" />
    <Reference Include="System.Numerics" />
    <Reference Include="System.Xml.Linq" />
<<<<<<< HEAD
  </ItemGroup>
  <ItemGroup>
    <ProjectReference Include="..\CSharpFormat\CSharpFormat.csproj" />
    <ProjectReference Include="..\FSharp.CodeFormat\FSharp.CodeFormat.fsproj" />
    <ProjectReference Include="..\FSharp.Formatting.Common\FSharp.Formatting.Common.fsproj" />
    <ProjectReference Include="..\FSharp.Formatting.Razor\FSharp.Formatting.Razor.fsproj" />
    <ProjectReference Include="..\FSharp.Literate\FSharp.Literate.fsproj" />
    <ProjectReference Include="..\FSharp.Markdown\FSharp.Markdown.fsproj" />
    <ProjectReference Include="..\FSharp.MetadataFormat\FSharp.MetadataFormat.fsproj" />
  </ItemGroup>
  <Import Project="..\..\.paket\Paket.Restore.targets" />
=======
    <ProjectReference Include="..\FSharp.CodeFormat\FSharp.CodeFormat.fsproj">
      <Name>FSharp.CodeFormat</Name>
      <Project>{341ebf32-d470-4c55-99e9-55f14f7ffbb1}</Project>
      <Private>True</Private>
    </ProjectReference>
    <ProjectReference Include="..\FSharp.Formatting.Common\FSharp.Formatting.Common.fsproj">
      <Name>FSharp.Formatting.Common</Name>
      <Project>{91bad90e-bf3b-4646-a1a7-1568f8f25075}</Project>
      <Private>True</Private>
    </ProjectReference>
    <ProjectReference Include="..\FSharp.Formatting.Razor\FSharp.Formatting.Razor.fsproj">
      <Name>FSharp.Formatting.Razor</Name>
      <Project>{c6b3c274-71a8-4239-ba9a-1af7b2f7c736}</Project>
      <Private>True</Private>
    </ProjectReference>
    <ProjectReference Include="..\FSharp.Literate\FSharp.Literate.fsproj">
      <Name>FSharp.Literate</Name>
      <Project>{65e6d541-0486-4383-b619-5cfc5d2ba2f0}</Project>
      <Private>True</Private>
    </ProjectReference>
    <ProjectReference Include="..\FSharp.Markdown\FSharp.Markdown.fsproj">
      <Name>FSharp.Markdown</Name>
      <Project>{c44c1c05-599a-40dd-9590-465eab8960c5}</Project>
      <Private>True</Private>
    </ProjectReference>
    <ProjectReference Include="..\FSharp.MetadataFormat\FSharp.MetadataFormat.fsproj">
      <Name>FSharp.MetadataFormat</Name>
      <Project>{bc4946ba-2724-4524-ac50-dfc49ee154a1}</Project>
      <Private>True</Private>
    </ProjectReference>
  </ItemGroup>
  <Choose>
    <When Condition="$(TargetFrameworkIdentifier) == '.NETFramework' And $(TargetFrameworkVersion) == 'v3.5'">
      <ItemGroup>
        <Reference Include="CommandLine">
          <HintPath>..\..\packages\CommandLineParser\lib\net35\CommandLine.dll</HintPath>
          <Private>True</Private>
          <Paket>True</Paket>
        </Reference>
      </ItemGroup>
    </When>
    <When Condition="$(TargetFrameworkIdentifier) == '.NETFramework' And ($(TargetFrameworkVersion) == 'v4.0' Or $(TargetFrameworkVersion) == 'v4.0.3')">
      <ItemGroup>
        <Reference Include="CommandLine">
          <HintPath>..\..\packages\CommandLineParser\lib\net40\CommandLine.dll</HintPath>
          <Private>True</Private>
          <Paket>True</Paket>
        </Reference>
      </ItemGroup>
    </When>
    <When Condition="$(TargetFrameworkIdentifier) == '.NETFramework' And ($(TargetFrameworkVersion) == 'v4.5' Or $(TargetFrameworkVersion) == 'v4.5.1' Or $(TargetFrameworkVersion) == 'v4.5.2' Or $(TargetFrameworkVersion) == 'v4.5.3' Or $(TargetFrameworkVersion) == 'v4.6' Or $(TargetFrameworkVersion) == 'v4.6.1' Or $(TargetFrameworkVersion) == 'v4.6.2' Or $(TargetFrameworkVersion) == 'v4.6.3' Or $(TargetFrameworkVersion) == 'v4.7')">
      <ItemGroup>
        <Reference Include="CommandLine">
          <HintPath>..\..\packages\CommandLineParser\lib\net45\CommandLine.dll</HintPath>
          <Private>True</Private>
          <Paket>True</Paket>
        </Reference>
      </ItemGroup>
    </When>
  </Choose>
  <Choose>
    <When Condition="$(TargetFrameworkIdentifier) == '.NETFramework' And ($(TargetFrameworkVersion) == 'v4.5' Or $(TargetFrameworkVersion) == 'v4.5.1' Or $(TargetFrameworkVersion) == 'v4.5.2' Or $(TargetFrameworkVersion) == 'v4.5.3' Or $(TargetFrameworkVersion) == 'v4.6' Or $(TargetFrameworkVersion) == 'v4.6.1' Or $(TargetFrameworkVersion) == 'v4.6.2' Or $(TargetFrameworkVersion) == 'v4.6.3' Or $(TargetFrameworkVersion) == 'v4.7')">
      <ItemGroup>
        <Reference Include="FSharp.Core">
          <HintPath>..\..\packages\FSharp.Core\lib\net45\FSharp.Core.dll</HintPath>
          <Private>True</Private>
          <Paket>True</Paket>
        </Reference>
      </ItemGroup>
    </When>
    <When Condition="($(TargetFrameworkIdentifier) == '.NETStandard' And ($(TargetFrameworkVersion) == 'v1.6' Or $(TargetFrameworkVersion) == 'v2.0')) Or ($(TargetFrameworkIdentifier) == '.NETCoreApp' And ($(TargetFrameworkVersion) == 'v1.0' Or $(TargetFrameworkVersion) == 'v1.1' Or $(TargetFrameworkVersion) == 'v2.0')) Or ($(TargetFrameworkIdentifier) == 'MonoAndroid' And ($(TargetFrameworkVersion) == 'v7.0' Or $(TargetFrameworkVersion) == 'v7.1')) Or ($(TargetFrameworkIdentifier) == 'MonoTouch') Or ($(TargetFrameworkIdentifier) == 'Xamarin.iOS') Or ($(TargetFrameworkIdentifier) == 'Xamarin.Mac')">
      <ItemGroup>
        <Reference Include="FSharp.Core">
          <HintPath>..\..\packages\FSharp.Core\lib\netstandard1.6\FSharp.Core.dll</HintPath>
          <Private>True</Private>
          <Paket>True</Paket>
        </Reference>
      </ItemGroup>
    </When>
  </Choose>
  <Choose>
    <When Condition="$(TargetFrameworkIdentifier) == '.NETFramework' And ($(TargetFrameworkVersion) == 'v4.5' Or $(TargetFrameworkVersion) == 'v4.5.1' Or $(TargetFrameworkVersion) == 'v4.5.2' Or $(TargetFrameworkVersion) == 'v4.5.3' Or $(TargetFrameworkVersion) == 'v4.6' Or $(TargetFrameworkVersion) == 'v4.6.1' Or $(TargetFrameworkVersion) == 'v4.6.2' Or $(TargetFrameworkVersion) == 'v4.6.3' Or $(TargetFrameworkVersion) == 'v4.7')">
      <ItemGroup>
        <Reference Include="System.Web.Razor">
          <HintPath>..\..\packages\Microsoft.AspNet.Razor\lib\net45\System.Web.Razor.dll</HintPath>
          <Private>True</Private>
          <Paket>True</Paket>
        </Reference>
      </ItemGroup>
    </When>
  </Choose>
  <Choose>
    <When Condition="$(TargetFrameworkIdentifier) == '.NETFramework' And ($(TargetFrameworkVersion) == 'v4.5' Or $(TargetFrameworkVersion) == 'v4.5.1' Or $(TargetFrameworkVersion) == 'v4.5.2' Or $(TargetFrameworkVersion) == 'v4.5.3' Or $(TargetFrameworkVersion) == 'v4.6' Or $(TargetFrameworkVersion) == 'v4.6.1' Or $(TargetFrameworkVersion) == 'v4.6.2' Or $(TargetFrameworkVersion) == 'v4.6.3' Or $(TargetFrameworkVersion) == 'v4.7')">
      <ItemGroup>
        <Reference Include="RazorEngine">
          <HintPath>..\..\packages\RazorEngine\lib\net45\RazorEngine.dll</HintPath>
          <Private>True</Private>
          <Paket>True</Paket>
        </Reference>
      </ItemGroup>
    </When>
  </Choose>
  <Choose>
    <When Condition="$(TargetFrameworkIdentifier) == '.NETStandard' And ($(TargetFrameworkVersion) == 'v1.0' Or $(TargetFrameworkVersion) == 'v1.1' Or $(TargetFrameworkVersion) == 'v1.2')">
      <ItemGroup>
        <Reference Include="System.Collections">
          <HintPath>..\..\packages\System.Collections\ref\netstandard1.0\System.Collections.dll</HintPath>
          <Private>False</Private>
          <Paket>True</Paket>
        </Reference>
        <Reference Include="System.Collections">
          <HintPath>..\..\packages\System.Collections\ref\netstandard1.0\System.Collections.xml</HintPath>
          <Private>False</Private>
          <Paket>True</Paket>
        </Reference>
      </ItemGroup>
    </When>
    <When Condition="($(TargetFrameworkIdentifier) == '.NETStandard' And ($(TargetFrameworkVersion) == 'v1.3' Or $(TargetFrameworkVersion) == 'v1.4' Or $(TargetFrameworkVersion) == 'v1.5' Or $(TargetFrameworkVersion) == 'v1.6' Or $(TargetFrameworkVersion) == 'v2.0')) Or ($(TargetFrameworkIdentifier) == '.NETCoreApp' And ($(TargetFrameworkVersion) == 'v1.0' Or $(TargetFrameworkVersion) == 'v1.1' Or $(TargetFrameworkVersion) == 'v2.0'))">
      <ItemGroup>
        <Reference Include="System.Collections">
          <HintPath>..\..\packages\System.Collections\ref\netstandard1.3\System.Collections.dll</HintPath>
          <Private>False</Private>
          <Paket>True</Paket>
        </Reference>
        <Reference Include="System.Collections">
          <HintPath>..\..\packages\System.Collections\ref\netstandard1.3\System.Collections.xml</HintPath>
          <Private>False</Private>
          <Paket>True</Paket>
        </Reference>
      </ItemGroup>
    </When>
  </Choose>
  <Choose>
    <When Condition="($(TargetFrameworkIdentifier) == '.NETStandard' And ($(TargetFrameworkVersion) == 'v1.6' Or $(TargetFrameworkVersion) == 'v2.0')) Or ($(TargetFrameworkIdentifier) == '.NETCoreApp' And ($(TargetFrameworkVersion) == 'v1.0' Or $(TargetFrameworkVersion) == 'v1.1' Or $(TargetFrameworkVersion) == 'v2.0')) Or ($(TargetFrameworkIdentifier) == 'MonoAndroid' And ($(TargetFrameworkVersion) == 'v7.0' Or $(TargetFrameworkVersion) == 'v7.1'))">
      <ItemGroup>
        <Reference Include="System.Collections.Concurrent">
          <HintPath>..\..\packages\System.Collections.Concurrent\lib\netstandard1.3\System.Collections.Concurrent.dll</HintPath>
          <Private>True</Private>
          <Paket>True</Paket>
        </Reference>
      </ItemGroup>
    </When>
    <When Condition="($(TargetFrameworkIdentifier) == '.NETStandard' And ($(TargetFrameworkVersion) == 'v1.6' Or $(TargetFrameworkVersion) == 'v2.0')) Or ($(TargetFrameworkIdentifier) == '.NETCoreApp' And ($(TargetFrameworkVersion) == 'v1.0' Or $(TargetFrameworkVersion) == 'v1.1' Or $(TargetFrameworkVersion) == 'v2.0'))">
      <ItemGroup>
        <Reference Include="System.Collections.Concurrent">
          <HintPath>..\..\packages\System.Collections.Concurrent\ref\netstandard1.3\System.Collections.Concurrent.dll</HintPath>
          <Private>False</Private>
          <Paket>True</Paket>
        </Reference>
        <Reference Include="System.Collections.Concurrent">
          <HintPath>..\..\packages\System.Collections.Concurrent\ref\netstandard1.3\System.Collections.Concurrent.xml</HintPath>
          <Private>False</Private>
          <Paket>True</Paket>
        </Reference>
      </ItemGroup>
    </When>
  </Choose>
  <Choose>
    <When Condition="($(TargetFrameworkIdentifier) == '.NETStandard' And ($(TargetFrameworkVersion) == 'v1.6' Or $(TargetFrameworkVersion) == 'v2.0')) Or ($(TargetFrameworkIdentifier) == '.NETCoreApp' And ($(TargetFrameworkVersion) == 'v1.0' Or $(TargetFrameworkVersion) == 'v1.1' Or $(TargetFrameworkVersion) == 'v2.0'))">
      <ItemGroup>
        <Reference Include="System.Console">
          <HintPath>..\..\packages\System.Console\ref\netstandard1.3\System.Console.dll</HintPath>
          <Private>False</Private>
          <Paket>True</Paket>
        </Reference>
        <Reference Include="System.Console">
          <HintPath>..\..\packages\System.Console\ref\netstandard1.3\System.Console.xml</HintPath>
          <Private>False</Private>
          <Paket>True</Paket>
        </Reference>
      </ItemGroup>
    </When>
  </Choose>
  <Choose>
    <When Condition="$(TargetFrameworkIdentifier) == '.NETStandard' And ($(TargetFrameworkVersion) == 'v1.0' Or $(TargetFrameworkVersion) == 'v1.1' Or $(TargetFrameworkVersion) == 'v1.2')">
      <ItemGroup>
        <Reference Include="System.Diagnostics.Debug">
          <HintPath>..\..\packages\System.Diagnostics.Debug\ref\netstandard1.0\System.Diagnostics.Debug.dll</HintPath>
          <Private>False</Private>
          <Paket>True</Paket>
        </Reference>
        <Reference Include="System.Diagnostics.Debug">
          <HintPath>..\..\packages\System.Diagnostics.Debug\ref\netstandard1.0\System.Diagnostics.Debug.xml</HintPath>
          <Private>False</Private>
          <Paket>True</Paket>
        </Reference>
      </ItemGroup>
    </When>
    <When Condition="($(TargetFrameworkIdentifier) == '.NETStandard' And ($(TargetFrameworkVersion) == 'v1.3' Or $(TargetFrameworkVersion) == 'v1.4' Or $(TargetFrameworkVersion) == 'v1.5' Or $(TargetFrameworkVersion) == 'v1.6' Or $(TargetFrameworkVersion) == 'v2.0')) Or ($(TargetFrameworkIdentifier) == '.NETCoreApp' And ($(TargetFrameworkVersion) == 'v1.0' Or $(TargetFrameworkVersion) == 'v1.1' Or $(TargetFrameworkVersion) == 'v2.0'))">
      <ItemGroup>
        <Reference Include="System.Diagnostics.Debug">
          <HintPath>..\..\packages\System.Diagnostics.Debug\ref\netstandard1.3\System.Diagnostics.Debug.dll</HintPath>
          <Private>False</Private>
          <Paket>True</Paket>
        </Reference>
        <Reference Include="System.Diagnostics.Debug">
          <HintPath>..\..\packages\System.Diagnostics.Debug\ref\netstandard1.3\System.Diagnostics.Debug.xml</HintPath>
          <Private>False</Private>
          <Paket>True</Paket>
        </Reference>
      </ItemGroup>
    </When>
  </Choose>
  <Choose>
    <When Condition="($(TargetFrameworkIdentifier) == '.NETStandard' And ($(TargetFrameworkVersion) == 'v1.6' Or $(TargetFrameworkVersion) == 'v2.0')) Or ($(TargetFrameworkIdentifier) == '.NETCoreApp' And ($(TargetFrameworkVersion) == 'v1.0' Or $(TargetFrameworkVersion) == 'v1.1' Or $(TargetFrameworkVersion) == 'v2.0')) Or ($(TargetFrameworkIdentifier) == 'MonoAndroid' And ($(TargetFrameworkVersion) == 'v7.0' Or $(TargetFrameworkVersion) == 'v7.1'))">
      <ItemGroup>
        <Reference Include="System.Diagnostics.DiagnosticSource">
          <HintPath>..\..\packages\System.Diagnostics.DiagnosticSource\lib\netstandard1.3\System.Diagnostics.DiagnosticSource.dll</HintPath>
          <Private>True</Private>
          <Paket>True</Paket>
        </Reference>
      </ItemGroup>
    </When>
  </Choose>
  <Choose>
    <When Condition="($(TargetFrameworkIdentifier) == '.NETStandard' And ($(TargetFrameworkVersion) == 'v1.6' Or $(TargetFrameworkVersion) == 'v2.0')) Or ($(TargetFrameworkIdentifier) == '.NETCoreApp' And ($(TargetFrameworkVersion) == 'v1.0' Or $(TargetFrameworkVersion) == 'v1.1' Or $(TargetFrameworkVersion) == 'v2.0'))">
      <ItemGroup>
        <Reference Include="System.Diagnostics.Tools">
          <HintPath>..\..\packages\System.Diagnostics.Tools\ref\netstandard1.0\System.Diagnostics.Tools.dll</HintPath>
          <Private>False</Private>
          <Paket>True</Paket>
        </Reference>
        <Reference Include="System.Diagnostics.Tools">
          <HintPath>..\..\packages\System.Diagnostics.Tools\ref\netstandard1.0\System.Diagnostics.Tools.xml</HintPath>
          <Private>False</Private>
          <Paket>True</Paket>
        </Reference>
      </ItemGroup>
    </When>
  </Choose>
  <Choose>
    <When Condition="$(TargetFrameworkIdentifier) == '.NETStandard' And ($(TargetFrameworkVersion) == 'v1.3' Or $(TargetFrameworkVersion) == 'v1.4')">
      <ItemGroup>
        <Reference Include="System.Diagnostics.Tracing">
          <HintPath>..\..\packages\System.Diagnostics.Tracing\ref\netstandard1.3\System.Diagnostics.Tracing.dll</HintPath>
          <Private>False</Private>
          <Paket>True</Paket>
        </Reference>
        <Reference Include="System.Diagnostics.Tracing">
          <HintPath>..\..\packages\System.Diagnostics.Tracing\ref\netstandard1.3\System.Diagnostics.Tracing.xml</HintPath>
          <Private>False</Private>
          <Paket>True</Paket>
        </Reference>
      </ItemGroup>
    </When>
    <When Condition="($(TargetFrameworkIdentifier) == '.NETStandard' And ($(TargetFrameworkVersion) == 'v1.5' Or $(TargetFrameworkVersion) == 'v1.6' Or $(TargetFrameworkVersion) == 'v2.0')) Or ($(TargetFrameworkIdentifier) == '.NETCoreApp' And ($(TargetFrameworkVersion) == 'v1.0' Or $(TargetFrameworkVersion) == 'v1.1' Or $(TargetFrameworkVersion) == 'v2.0'))">
      <ItemGroup>
        <Reference Include="System.Diagnostics.Tracing">
          <HintPath>..\..\packages\System.Diagnostics.Tracing\ref\netstandard1.5\System.Diagnostics.Tracing.dll</HintPath>
          <Private>False</Private>
          <Paket>True</Paket>
        </Reference>
        <Reference Include="System.Diagnostics.Tracing">
          <HintPath>..\..\packages\System.Diagnostics.Tracing\ref\netstandard1.5\System.Diagnostics.Tracing.xml</HintPath>
          <Private>False</Private>
          <Paket>True</Paket>
        </Reference>
      </ItemGroup>
    </When>
  </Choose>
  <Choose>
    <When Condition="$(TargetFrameworkIdentifier) == '.NETStandard' And ($(TargetFrameworkVersion) == 'v1.0' Or $(TargetFrameworkVersion) == 'v1.1' Or $(TargetFrameworkVersion) == 'v1.2')">
      <ItemGroup>
        <Reference Include="System.Globalization">
          <HintPath>..\..\packages\System.Globalization\ref\netstandard1.0\System.Globalization.dll</HintPath>
          <Private>False</Private>
          <Paket>True</Paket>
        </Reference>
        <Reference Include="System.Globalization">
          <HintPath>..\..\packages\System.Globalization\ref\netstandard1.0\System.Globalization.xml</HintPath>
          <Private>False</Private>
          <Paket>True</Paket>
        </Reference>
      </ItemGroup>
    </When>
    <When Condition="($(TargetFrameworkIdentifier) == '.NETStandard' And ($(TargetFrameworkVersion) == 'v1.3' Or $(TargetFrameworkVersion) == 'v1.4' Or $(TargetFrameworkVersion) == 'v1.5' Or $(TargetFrameworkVersion) == 'v1.6' Or $(TargetFrameworkVersion) == 'v2.0')) Or ($(TargetFrameworkIdentifier) == '.NETCoreApp' And ($(TargetFrameworkVersion) == 'v1.0' Or $(TargetFrameworkVersion) == 'v1.1' Or $(TargetFrameworkVersion) == 'v2.0'))">
      <ItemGroup>
        <Reference Include="System.Globalization">
          <HintPath>..\..\packages\System.Globalization\ref\netstandard1.3\System.Globalization.dll</HintPath>
          <Private>False</Private>
          <Paket>True</Paket>
        </Reference>
        <Reference Include="System.Globalization">
          <HintPath>..\..\packages\System.Globalization\ref\netstandard1.3\System.Globalization.xml</HintPath>
          <Private>False</Private>
          <Paket>True</Paket>
        </Reference>
      </ItemGroup>
    </When>
  </Choose>
  <Choose>
    <When Condition="($(TargetFrameworkIdentifier) == '.NETStandard' And ($(TargetFrameworkVersion) == 'v1.6' Or $(TargetFrameworkVersion) == 'v2.0')) Or ($(TargetFrameworkIdentifier) == '.NETCoreApp' And ($(TargetFrameworkVersion) == 'v1.0' Or $(TargetFrameworkVersion) == 'v1.1' Or $(TargetFrameworkVersion) == 'v2.0'))">
      <ItemGroup>
        <Reference Include="System.Globalization.Calendars">
          <HintPath>..\..\packages\System.Globalization.Calendars\ref\netstandard1.3\System.Globalization.Calendars.dll</HintPath>
          <Private>False</Private>
          <Paket>True</Paket>
        </Reference>
        <Reference Include="System.Globalization.Calendars">
          <HintPath>..\..\packages\System.Globalization.Calendars\ref\netstandard1.3\System.Globalization.Calendars.xml</HintPath>
          <Private>False</Private>
          <Paket>True</Paket>
        </Reference>
      </ItemGroup>
    </When>
  </Choose>
  <Choose>
    <When Condition="($(TargetFrameworkIdentifier) == '.NETStandard' And ($(TargetFrameworkVersion) == 'v1.6' Or $(TargetFrameworkVersion) == 'v2.0')) Or ($(TargetFrameworkIdentifier) == '.NETCoreApp' And ($(TargetFrameworkVersion) == 'v1.0' Or $(TargetFrameworkVersion) == 'v1.1' Or $(TargetFrameworkVersion) == 'v2.0'))">
      <ItemGroup>
        <Reference Include="System.Globalization.Extensions">
          <HintPath>..\..\packages\System.Globalization.Extensions\ref\netstandard1.3\System.Globalization.Extensions.dll</HintPath>
          <Private>False</Private>
          <Paket>True</Paket>
        </Reference>
        <Reference Include="System.Globalization.Extensions">
          <HintPath>..\..\packages\System.Globalization.Extensions\ref\netstandard1.3\System.Globalization.Extensions.xml</HintPath>
          <Private>False</Private>
          <Paket>True</Paket>
        </Reference>
      </ItemGroup>
    </When>
  </Choose>
  <Choose>
    <When Condition="$(TargetFrameworkIdentifier) == '.NETStandard' And ($(TargetFrameworkVersion) == 'v1.0' Or $(TargetFrameworkVersion) == 'v1.1' Or $(TargetFrameworkVersion) == 'v1.2')">
      <ItemGroup>
        <Reference Include="System.IO">
          <HintPath>..\..\packages\System.IO\ref\netstandard1.0\System.IO.dll</HintPath>
          <Private>False</Private>
          <Paket>True</Paket>
        </Reference>
        <Reference Include="System.IO">
          <HintPath>..\..\packages\System.IO\ref\netstandard1.0\System.IO.xml</HintPath>
          <Private>False</Private>
          <Paket>True</Paket>
        </Reference>
      </ItemGroup>
    </When>
    <When Condition="$(TargetFrameworkIdentifier) == '.NETStandard' And ($(TargetFrameworkVersion) == 'v1.3' Or $(TargetFrameworkVersion) == 'v1.4')">
      <ItemGroup>
        <Reference Include="System.IO">
          <HintPath>..\..\packages\System.IO\ref\netstandard1.3\System.IO.dll</HintPath>
          <Private>False</Private>
          <Paket>True</Paket>
        </Reference>
        <Reference Include="System.IO">
          <HintPath>..\..\packages\System.IO\ref\netstandard1.3\System.IO.xml</HintPath>
          <Private>False</Private>
          <Paket>True</Paket>
        </Reference>
      </ItemGroup>
    </When>
    <When Condition="($(TargetFrameworkIdentifier) == '.NETStandard' And ($(TargetFrameworkVersion) == 'v1.5' Or $(TargetFrameworkVersion) == 'v1.6' Or $(TargetFrameworkVersion) == 'v2.0')) Or ($(TargetFrameworkIdentifier) == '.NETCoreApp' And ($(TargetFrameworkVersion) == 'v1.0' Or $(TargetFrameworkVersion) == 'v1.1' Or $(TargetFrameworkVersion) == 'v2.0'))">
      <ItemGroup>
        <Reference Include="System.IO">
          <HintPath>..\..\packages\System.IO\ref\netstandard1.5\System.IO.dll</HintPath>
          <Private>False</Private>
          <Paket>True</Paket>
        </Reference>
        <Reference Include="System.IO">
          <HintPath>..\..\packages\System.IO\ref\netstandard1.5\System.IO.xml</HintPath>
          <Private>False</Private>
          <Paket>True</Paket>
        </Reference>
      </ItemGroup>
    </When>
  </Choose>
  <Choose>
    <When Condition="($(TargetFrameworkIdentifier) == '.NETStandard' And ($(TargetFrameworkVersion) == 'v1.6' Or $(TargetFrameworkVersion) == 'v2.0')) Or ($(TargetFrameworkIdentifier) == '.NETCoreApp' And ($(TargetFrameworkVersion) == 'v1.0' Or $(TargetFrameworkVersion) == 'v1.1' Or $(TargetFrameworkVersion) == 'v2.0'))">
      <ItemGroup>
        <Reference Include="System.IO.FileSystem">
          <HintPath>..\..\packages\System.IO.FileSystem\ref\netstandard1.3\System.IO.FileSystem.dll</HintPath>
          <Private>False</Private>
          <Paket>True</Paket>
        </Reference>
        <Reference Include="System.IO.FileSystem">
          <HintPath>..\..\packages\System.IO.FileSystem\ref\netstandard1.3\System.IO.FileSystem.xml</HintPath>
          <Private>False</Private>
          <Paket>True</Paket>
        </Reference>
      </ItemGroup>
    </When>
  </Choose>
  <Choose>
    <When Condition="($(TargetFrameworkIdentifier) == '.NETStandard' And ($(TargetFrameworkVersion) == 'v1.6' Or $(TargetFrameworkVersion) == 'v2.0')) Or ($(TargetFrameworkIdentifier) == '.NETCoreApp' And ($(TargetFrameworkVersion) == 'v1.0' Or $(TargetFrameworkVersion) == 'v1.1' Or $(TargetFrameworkVersion) == 'v2.0')) Or ($(TargetFrameworkIdentifier) == 'MonoAndroid' And ($(TargetFrameworkVersion) == 'v7.0' Or $(TargetFrameworkVersion) == 'v7.1'))">
      <ItemGroup>
        <Reference Include="System.IO.FileSystem.Primitives">
          <HintPath>..\..\packages\System.IO.FileSystem.Primitives\lib\netstandard1.3\System.IO.FileSystem.Primitives.dll</HintPath>
          <Private>True</Private>
          <Paket>True</Paket>
        </Reference>
      </ItemGroup>
    </When>
    <When Condition="($(TargetFrameworkIdentifier) == '.NETStandard' And ($(TargetFrameworkVersion) == 'v1.6' Or $(TargetFrameworkVersion) == 'v2.0')) Or ($(TargetFrameworkIdentifier) == '.NETCoreApp' And ($(TargetFrameworkVersion) == 'v1.0' Or $(TargetFrameworkVersion) == 'v1.1' Or $(TargetFrameworkVersion) == 'v2.0'))">
      <ItemGroup>
        <Reference Include="System.IO.FileSystem.Primitives">
          <HintPath>..\..\packages\System.IO.FileSystem.Primitives\ref\netstandard1.3\System.IO.FileSystem.Primitives.dll</HintPath>
          <Private>False</Private>
          <Paket>True</Paket>
        </Reference>
        <Reference Include="System.IO.FileSystem.Primitives">
          <HintPath>..\..\packages\System.IO.FileSystem.Primitives\ref\netstandard1.3\System.IO.FileSystem.Primitives.xml</HintPath>
          <Private>False</Private>
          <Paket>True</Paket>
        </Reference>
      </ItemGroup>
    </When>
  </Choose>
  <Choose>
    <When Condition="$(TargetFrameworkIdentifier) == '.NETStandard' And ($(TargetFrameworkVersion) == 'v1.0' Or $(TargetFrameworkVersion) == 'v1.1' Or $(TargetFrameworkVersion) == 'v1.2' Or $(TargetFrameworkVersion) == 'v1.3' Or $(TargetFrameworkVersion) == 'v1.4' Or $(TargetFrameworkVersion) == 'v1.5')">
      <ItemGroup>
        <Reference Include="System.Linq">
          <HintPath>..\..\packages\System.Linq\ref\netstandard1.0\System.Linq.dll</HintPath>
          <Private>False</Private>
          <Paket>True</Paket>
        </Reference>
        <Reference Include="System.Linq">
          <HintPath>..\..\packages\System.Linq\ref\netstandard1.0\System.Linq.xml</HintPath>
          <Private>False</Private>
          <Paket>True</Paket>
        </Reference>
      </ItemGroup>
    </When>
    <When Condition="($(TargetFrameworkIdentifier) == '.NETStandard' And ($(TargetFrameworkVersion) == 'v1.6' Or $(TargetFrameworkVersion) == 'v2.0')) Or ($(TargetFrameworkIdentifier) == '.NETCoreApp' And ($(TargetFrameworkVersion) == 'v1.0' Or $(TargetFrameworkVersion) == 'v1.1' Or $(TargetFrameworkVersion) == 'v2.0')) Or ($(TargetFrameworkIdentifier) == 'MonoAndroid' And ($(TargetFrameworkVersion) == 'v7.0' Or $(TargetFrameworkVersion) == 'v7.1'))">
      <ItemGroup>
        <Reference Include="System.Linq">
          <HintPath>..\..\packages\System.Linq\lib\netstandard1.6\System.Linq.dll</HintPath>
          <Private>True</Private>
          <Paket>True</Paket>
        </Reference>
      </ItemGroup>
    </When>
    <When Condition="($(TargetFrameworkIdentifier) == '.NETStandard' And ($(TargetFrameworkVersion) == 'v1.6' Or $(TargetFrameworkVersion) == 'v2.0')) Or ($(TargetFrameworkIdentifier) == '.NETCoreApp' And ($(TargetFrameworkVersion) == 'v1.0' Or $(TargetFrameworkVersion) == 'v1.1' Or $(TargetFrameworkVersion) == 'v2.0'))">
      <ItemGroup>
        <Reference Include="System.Linq">
          <HintPath>..\..\packages\System.Linq\ref\netstandard1.6\System.Linq.dll</HintPath>
          <Private>False</Private>
          <Paket>True</Paket>
        </Reference>
        <Reference Include="System.Linq">
          <HintPath>..\..\packages\System.Linq\ref\netstandard1.6\System.Linq.xml</HintPath>
          <Private>False</Private>
          <Paket>True</Paket>
        </Reference>
      </ItemGroup>
    </When>
  </Choose>
  <Choose>
    <When Condition="($(TargetFrameworkIdentifier) == '.NETStandard' And ($(TargetFrameworkVersion) == 'v1.6' Or $(TargetFrameworkVersion) == 'v2.0')) Or ($(TargetFrameworkIdentifier) == '.NETCoreApp' And ($(TargetFrameworkVersion) == 'v1.0' Or $(TargetFrameworkVersion) == 'v1.1' Or $(TargetFrameworkVersion) == 'v2.0')) Or ($(TargetFrameworkIdentifier) == 'MonoAndroid' And ($(TargetFrameworkVersion) == 'v7.0' Or $(TargetFrameworkVersion) == 'v7.1'))">
      <ItemGroup>
        <Reference Include="System.Linq.Expressions">
          <HintPath>..\..\packages\System.Linq.Expressions\lib\netstandard1.6\System.Linq.Expressions.dll</HintPath>
          <Private>True</Private>
          <Paket>True</Paket>
        </Reference>
      </ItemGroup>
    </When>
    <When Condition="($(TargetFrameworkIdentifier) == '.NETStandard' And ($(TargetFrameworkVersion) == 'v1.6' Or $(TargetFrameworkVersion) == 'v2.0')) Or ($(TargetFrameworkIdentifier) == '.NETCoreApp' And ($(TargetFrameworkVersion) == 'v1.0' Or $(TargetFrameworkVersion) == 'v1.1' Or $(TargetFrameworkVersion) == 'v2.0'))">
      <ItemGroup>
        <Reference Include="System.Linq.Expressions">
          <HintPath>..\..\packages\System.Linq.Expressions\ref\netstandard1.6\System.Linq.Expressions.dll</HintPath>
          <Private>False</Private>
          <Paket>True</Paket>
        </Reference>
        <Reference Include="System.Linq.Expressions">
          <HintPath>..\..\packages\System.Linq.Expressions\ref\netstandard1.6\System.Linq.Expressions.xml</HintPath>
          <Private>False</Private>
          <Paket>True</Paket>
        </Reference>
      </ItemGroup>
    </When>
  </Choose>
  <Choose>
    <When Condition="($(TargetFrameworkIdentifier) == '.NETStandard' And ($(TargetFrameworkVersion) == 'v1.6' Or $(TargetFrameworkVersion) == 'v2.0')) Or ($(TargetFrameworkIdentifier) == '.NETCoreApp' And ($(TargetFrameworkVersion) == 'v1.0' Or $(TargetFrameworkVersion) == 'v1.1' Or $(TargetFrameworkVersion) == 'v2.0'))">
      <ItemGroup>
        <Reference Include="System.Linq.Queryable">
          <HintPath>..\..\packages\System.Linq.Queryable\ref\netstandard1.0\System.Linq.Queryable.dll</HintPath>
          <Private>False</Private>
          <Paket>True</Paket>
        </Reference>
        <Reference Include="System.Linq.Queryable">
          <HintPath>..\..\packages\System.Linq.Queryable\ref\netstandard1.0\System.Linq.Queryable.xml</HintPath>
          <Private>False</Private>
          <Paket>True</Paket>
        </Reference>
      </ItemGroup>
    </When>
    <When Condition="($(TargetFrameworkIdentifier) == '.NETStandard' And ($(TargetFrameworkVersion) == 'v1.6' Or $(TargetFrameworkVersion) == 'v2.0')) Or ($(TargetFrameworkIdentifier) == '.NETCoreApp' And ($(TargetFrameworkVersion) == 'v1.0' Or $(TargetFrameworkVersion) == 'v1.1' Or $(TargetFrameworkVersion) == 'v2.0')) Or ($(TargetFrameworkIdentifier) == 'MonoAndroid' And ($(TargetFrameworkVersion) == 'v7.0' Or $(TargetFrameworkVersion) == 'v7.1'))">
      <ItemGroup>
        <Reference Include="System.Linq.Queryable">
          <HintPath>..\..\packages\System.Linq.Queryable\lib\netstandard1.3\System.Linq.Queryable.dll</HintPath>
          <Private>True</Private>
          <Paket>True</Paket>
        </Reference>
      </ItemGroup>
    </When>
  </Choose>
  <Choose>
    <When Condition="$(TargetFrameworkIdentifier) == 'Xamarin.Mac'">
      <ItemGroup>
        <Reference Include="System.Net.Http">
          <Paket>True</Paket>
        </Reference>
      </ItemGroup>
    </When>
    <When Condition="$(TargetFrameworkIdentifier) == 'MonoAndroid' And ($(TargetFrameworkVersion) == 'v7.0' Or $(TargetFrameworkVersion) == 'v7.1')">
      <ItemGroup>
        <Reference Include="System.Net.Http">
          <Paket>True</Paket>
        </Reference>
      </ItemGroup>
    </When>
    <When Condition="$(TargetFrameworkIdentifier) == 'MonoTouch'">
      <ItemGroup>
        <Reference Include="System.Net.Http">
          <Paket>True</Paket>
        </Reference>
      </ItemGroup>
    </When>
    <When Condition="($(TargetFrameworkIdentifier) == '.NETStandard' And ($(TargetFrameworkVersion) == 'v1.6' Or $(TargetFrameworkVersion) == 'v2.0')) Or ($(TargetFrameworkIdentifier) == '.NETCoreApp' And ($(TargetFrameworkVersion) == 'v1.0' Or $(TargetFrameworkVersion) == 'v1.1' Or $(TargetFrameworkVersion) == 'v2.0'))">
      <ItemGroup>
        <Reference Include="System.Net.Http">
          <HintPath>..\..\packages\System.Net.Http\ref\netstandard1.3\System.Net.Http.dll</HintPath>
          <Private>False</Private>
          <Paket>True</Paket>
        </Reference>
      </ItemGroup>
    </When>
    <When Condition="$(TargetFrameworkIdentifier) == 'Xamarin.iOS'">
      <ItemGroup>
        <Reference Include="System.Net.Http">
          <Paket>True</Paket>
        </Reference>
      </ItemGroup>
    </When>
  </Choose>
  <Choose>
    <When Condition="($(TargetFrameworkIdentifier) == '.NETStandard' And ($(TargetFrameworkVersion) == 'v1.6' Or $(TargetFrameworkVersion) == 'v2.0')) Or ($(TargetFrameworkIdentifier) == '.NETCoreApp' And ($(TargetFrameworkVersion) == 'v1.0' Or $(TargetFrameworkVersion) == 'v1.1' Or $(TargetFrameworkVersion) == 'v2.0'))">
      <ItemGroup>
        <Reference Include="System.Net.Primitives">
          <HintPath>..\..\packages\System.Net.Primitives\ref\netstandard1.3\System.Net.Primitives.dll</HintPath>
          <Private>False</Private>
          <Paket>True</Paket>
        </Reference>
        <Reference Include="System.Net.Primitives">
          <HintPath>..\..\packages\System.Net.Primitives\ref\netstandard1.3\System.Net.Primitives.xml</HintPath>
          <Private>False</Private>
          <Paket>True</Paket>
        </Reference>
      </ItemGroup>
    </When>
  </Choose>
  <Choose>
    <When Condition="($(TargetFrameworkIdentifier) == '.NETStandard' And ($(TargetFrameworkVersion) == 'v1.6' Or $(TargetFrameworkVersion) == 'v2.0')) Or ($(TargetFrameworkIdentifier) == '.NETCoreApp' And ($(TargetFrameworkVersion) == 'v1.0' Or $(TargetFrameworkVersion) == 'v1.1' Or $(TargetFrameworkVersion) == 'v2.0'))">
      <ItemGroup>
        <Reference Include="System.Net.Requests">
          <HintPath>..\..\packages\System.Net.Requests\ref\netstandard1.3\System.Net.Requests.dll</HintPath>
          <Private>False</Private>
          <Paket>True</Paket>
        </Reference>
        <Reference Include="System.Net.Requests">
          <HintPath>..\..\packages\System.Net.Requests\ref\netstandard1.3\System.Net.Requests.xml</HintPath>
          <Private>False</Private>
          <Paket>True</Paket>
        </Reference>
      </ItemGroup>
    </When>
  </Choose>
  <Choose>
    <When Condition="($(TargetFrameworkIdentifier) == '.NETStandard' And ($(TargetFrameworkVersion) == 'v1.6' Or $(TargetFrameworkVersion) == 'v2.0')) Or ($(TargetFrameworkIdentifier) == '.NETCoreApp' And ($(TargetFrameworkVersion) == 'v1.0' Or $(TargetFrameworkVersion) == 'v1.1' Or $(TargetFrameworkVersion) == 'v2.0')) Or ($(TargetFrameworkIdentifier) == 'MonoAndroid' And ($(TargetFrameworkVersion) == 'v7.0' Or $(TargetFrameworkVersion) == 'v7.1'))">
      <ItemGroup>
        <Reference Include="System.Net.WebHeaderCollection">
          <HintPath>..\..\packages\System.Net.WebHeaderCollection\lib\netstandard1.3\System.Net.WebHeaderCollection.dll</HintPath>
          <Private>True</Private>
          <Paket>True</Paket>
        </Reference>
      </ItemGroup>
    </When>
    <When Condition="($(TargetFrameworkIdentifier) == '.NETStandard' And ($(TargetFrameworkVersion) == 'v1.6' Or $(TargetFrameworkVersion) == 'v2.0')) Or ($(TargetFrameworkIdentifier) == '.NETCoreApp' And ($(TargetFrameworkVersion) == 'v1.0' Or $(TargetFrameworkVersion) == 'v1.1' Or $(TargetFrameworkVersion) == 'v2.0'))">
      <ItemGroup>
        <Reference Include="System.Net.WebHeaderCollection">
          <HintPath>..\..\packages\System.Net.WebHeaderCollection\ref\netstandard1.3\System.Net.WebHeaderCollection.dll</HintPath>
          <Private>False</Private>
          <Paket>True</Paket>
        </Reference>
        <Reference Include="System.Net.WebHeaderCollection">
          <HintPath>..\..\packages\System.Net.WebHeaderCollection\ref\netstandard1.3\System.Net.WebHeaderCollection.xml</HintPath>
          <Private>False</Private>
          <Paket>True</Paket>
        </Reference>
      </ItemGroup>
    </When>
  </Choose>
  <Choose>
    <When Condition="($(TargetFrameworkIdentifier) == '.NETStandard' And ($(TargetFrameworkVersion) == 'v1.6' Or $(TargetFrameworkVersion) == 'v2.0')) Or ($(TargetFrameworkIdentifier) == '.NETCoreApp' And ($(TargetFrameworkVersion) == 'v1.0' Or $(TargetFrameworkVersion) == 'v1.1' Or $(TargetFrameworkVersion) == 'v2.0')) Or ($(TargetFrameworkIdentifier) == 'MonoAndroid' And ($(TargetFrameworkVersion) == 'v7.0' Or $(TargetFrameworkVersion) == 'v7.1'))">
      <ItemGroup>
        <Reference Include="System.ObjectModel">
          <HintPath>..\..\packages\System.ObjectModel\lib\netstandard1.3\System.ObjectModel.dll</HintPath>
          <Private>True</Private>
          <Paket>True</Paket>
        </Reference>
      </ItemGroup>
    </When>
    <When Condition="($(TargetFrameworkIdentifier) == '.NETStandard' And ($(TargetFrameworkVersion) == 'v1.6' Or $(TargetFrameworkVersion) == 'v2.0')) Or ($(TargetFrameworkIdentifier) == '.NETCoreApp' And ($(TargetFrameworkVersion) == 'v1.0' Or $(TargetFrameworkVersion) == 'v1.1' Or $(TargetFrameworkVersion) == 'v2.0'))">
      <ItemGroup>
        <Reference Include="System.ObjectModel">
          <HintPath>..\..\packages\System.ObjectModel\ref\netstandard1.3\System.ObjectModel.dll</HintPath>
          <Private>False</Private>
          <Paket>True</Paket>
        </Reference>
        <Reference Include="System.ObjectModel">
          <HintPath>..\..\packages\System.ObjectModel\ref\netstandard1.3\System.ObjectModel.xml</HintPath>
          <Private>False</Private>
          <Paket>True</Paket>
        </Reference>
      </ItemGroup>
    </When>
  </Choose>
  <Choose>
    <When Condition="$(TargetFrameworkIdentifier) == '.NETStandard' And ($(TargetFrameworkVersion) == 'v1.0' Or $(TargetFrameworkVersion) == 'v1.1' Or $(TargetFrameworkVersion) == 'v1.2')">
      <ItemGroup>
        <Reference Include="System.Reflection">
          <HintPath>..\..\packages\System.Reflection\ref\netstandard1.0\System.Reflection.dll</HintPath>
          <Private>False</Private>
          <Paket>True</Paket>
        </Reference>
        <Reference Include="System.Reflection">
          <HintPath>..\..\packages\System.Reflection\ref\netstandard1.0\System.Reflection.xml</HintPath>
          <Private>False</Private>
          <Paket>True</Paket>
        </Reference>
      </ItemGroup>
    </When>
    <When Condition="$(TargetFrameworkIdentifier) == '.NETStandard' And ($(TargetFrameworkVersion) == 'v1.3' Or $(TargetFrameworkVersion) == 'v1.4')">
      <ItemGroup>
        <Reference Include="System.Reflection">
          <HintPath>..\..\packages\System.Reflection\ref\netstandard1.3\System.Reflection.dll</HintPath>
          <Private>False</Private>
          <Paket>True</Paket>
        </Reference>
        <Reference Include="System.Reflection">
          <HintPath>..\..\packages\System.Reflection\ref\netstandard1.3\System.Reflection.xml</HintPath>
          <Private>False</Private>
          <Paket>True</Paket>
        </Reference>
      </ItemGroup>
    </When>
    <When Condition="($(TargetFrameworkIdentifier) == '.NETStandard' And ($(TargetFrameworkVersion) == 'v1.5' Or $(TargetFrameworkVersion) == 'v1.6' Or $(TargetFrameworkVersion) == 'v2.0')) Or ($(TargetFrameworkIdentifier) == '.NETCoreApp' And ($(TargetFrameworkVersion) == 'v1.0' Or $(TargetFrameworkVersion) == 'v1.1' Or $(TargetFrameworkVersion) == 'v2.0'))">
      <ItemGroup>
        <Reference Include="System.Reflection">
          <HintPath>..\..\packages\System.Reflection\ref\netstandard1.5\System.Reflection.dll</HintPath>
          <Private>False</Private>
          <Paket>True</Paket>
        </Reference>
        <Reference Include="System.Reflection">
          <HintPath>..\..\packages\System.Reflection\ref\netstandard1.5\System.Reflection.xml</HintPath>
          <Private>False</Private>
          <Paket>True</Paket>
        </Reference>
      </ItemGroup>
    </When>
  </Choose>
  <Choose>
    <When Condition="($(TargetFrameworkIdentifier) == '.NETStandard' And ($(TargetFrameworkVersion) == 'v1.6' Or $(TargetFrameworkVersion) == 'v2.0')) Or ($(TargetFrameworkIdentifier) == '.NETCoreApp' And ($(TargetFrameworkVersion) == 'v1.0' Or $(TargetFrameworkVersion) == 'v1.1' Or $(TargetFrameworkVersion) == 'v2.0'))">
      <ItemGroup>
        <Reference Include="System.Reflection.Emit">
          <HintPath>..\..\packages\System.Reflection.Emit\ref\netstandard1.1\System.Reflection.Emit.dll</HintPath>
          <Private>False</Private>
          <Paket>True</Paket>
        </Reference>
        <Reference Include="System.Reflection.Emit">
          <HintPath>..\..\packages\System.Reflection.Emit\ref\netstandard1.1\System.Reflection.Emit.xml</HintPath>
          <Private>False</Private>
          <Paket>True</Paket>
        </Reference>
      </ItemGroup>
    </When>
    <When Condition="($(TargetFrameworkIdentifier) == '.NETStandard' And ($(TargetFrameworkVersion) == 'v1.6' Or $(TargetFrameworkVersion) == 'v2.0')) Or ($(TargetFrameworkIdentifier) == '.NETCoreApp' And ($(TargetFrameworkVersion) == 'v1.0' Or $(TargetFrameworkVersion) == 'v1.1' Or $(TargetFrameworkVersion) == 'v2.0')) Or ($(TargetFrameworkIdentifier) == 'MonoAndroid' And ($(TargetFrameworkVersion) == 'v7.0' Or $(TargetFrameworkVersion) == 'v7.1'))">
      <ItemGroup>
        <Reference Include="System.Reflection.Emit">
          <HintPath>..\..\packages\System.Reflection.Emit\lib\netstandard1.3\System.Reflection.Emit.dll</HintPath>
          <Private>True</Private>
          <Paket>True</Paket>
        </Reference>
      </ItemGroup>
    </When>
  </Choose>
  <Choose>
    <When Condition="($(TargetFrameworkIdentifier) == '.NETStandard' And ($(TargetFrameworkVersion) == 'v1.6' Or $(TargetFrameworkVersion) == 'v2.0')) Or ($(TargetFrameworkIdentifier) == '.NETCoreApp' And ($(TargetFrameworkVersion) == 'v1.0' Or $(TargetFrameworkVersion) == 'v1.1' Or $(TargetFrameworkVersion) == 'v2.0'))">
      <ItemGroup>
        <Reference Include="System.Reflection.Emit.ILGeneration">
          <HintPath>..\..\packages\System.Reflection.Emit.ILGeneration\ref\netstandard1.0\System.Reflection.Emit.ILGeneration.dll</HintPath>
          <Private>False</Private>
          <Paket>True</Paket>
        </Reference>
        <Reference Include="System.Reflection.Emit.ILGeneration">
          <HintPath>..\..\packages\System.Reflection.Emit.ILGeneration\ref\netstandard1.0\System.Reflection.Emit.ILGeneration.xml</HintPath>
          <Private>False</Private>
          <Paket>True</Paket>
        </Reference>
      </ItemGroup>
    </When>
    <When Condition="($(TargetFrameworkIdentifier) == '.NETStandard' And ($(TargetFrameworkVersion) == 'v1.6' Or $(TargetFrameworkVersion) == 'v2.0')) Or ($(TargetFrameworkIdentifier) == '.NETCoreApp' And ($(TargetFrameworkVersion) == 'v1.0' Or $(TargetFrameworkVersion) == 'v1.1' Or $(TargetFrameworkVersion) == 'v2.0')) Or ($(TargetFrameworkIdentifier) == 'MonoAndroid' And ($(TargetFrameworkVersion) == 'v7.0' Or $(TargetFrameworkVersion) == 'v7.1'))">
      <ItemGroup>
        <Reference Include="System.Reflection.Emit.ILGeneration">
          <HintPath>..\..\packages\System.Reflection.Emit.ILGeneration\lib\netstandard1.3\System.Reflection.Emit.ILGeneration.dll</HintPath>
          <Private>True</Private>
          <Paket>True</Paket>
        </Reference>
      </ItemGroup>
    </When>
  </Choose>
  <Choose>
    <When Condition="($(TargetFrameworkIdentifier) == '.NETStandard' And ($(TargetFrameworkVersion) == 'v1.6' Or $(TargetFrameworkVersion) == 'v2.0')) Or ($(TargetFrameworkIdentifier) == '.NETCoreApp' And ($(TargetFrameworkVersion) == 'v1.0' Or $(TargetFrameworkVersion) == 'v1.1' Or $(TargetFrameworkVersion) == 'v2.0'))">
      <ItemGroup>
        <Reference Include="System.Reflection.Emit.Lightweight">
          <HintPath>..\..\packages\System.Reflection.Emit.Lightweight\ref\netstandard1.0\System.Reflection.Emit.Lightweight.dll</HintPath>
          <Private>False</Private>
          <Paket>True</Paket>
        </Reference>
        <Reference Include="System.Reflection.Emit.Lightweight">
          <HintPath>..\..\packages\System.Reflection.Emit.Lightweight\ref\netstandard1.0\System.Reflection.Emit.Lightweight.xml</HintPath>
          <Private>False</Private>
          <Paket>True</Paket>
        </Reference>
      </ItemGroup>
    </When>
    <When Condition="($(TargetFrameworkIdentifier) == '.NETStandard' And ($(TargetFrameworkVersion) == 'v1.6' Or $(TargetFrameworkVersion) == 'v2.0')) Or ($(TargetFrameworkIdentifier) == '.NETCoreApp' And ($(TargetFrameworkVersion) == 'v1.0' Or $(TargetFrameworkVersion) == 'v1.1' Or $(TargetFrameworkVersion) == 'v2.0')) Or ($(TargetFrameworkIdentifier) == 'MonoAndroid' And ($(TargetFrameworkVersion) == 'v7.0' Or $(TargetFrameworkVersion) == 'v7.1'))">
      <ItemGroup>
        <Reference Include="System.Reflection.Emit.Lightweight">
          <HintPath>..\..\packages\System.Reflection.Emit.Lightweight\lib\netstandard1.3\System.Reflection.Emit.Lightweight.dll</HintPath>
          <Private>True</Private>
          <Paket>True</Paket>
        </Reference>
      </ItemGroup>
    </When>
  </Choose>
  <Choose>
    <When Condition="($(TargetFrameworkIdentifier) == '.NETStandard' And ($(TargetFrameworkVersion) == 'v1.1' Or $(TargetFrameworkVersion) == 'v1.2' Or $(TargetFrameworkVersion) == 'v1.3' Or $(TargetFrameworkVersion) == 'v1.4' Or $(TargetFrameworkVersion) == 'v1.5' Or $(TargetFrameworkVersion) == 'v1.6' Or $(TargetFrameworkVersion) == 'v2.0')) Or ($(TargetFrameworkIdentifier) == '.NETCoreApp' And ($(TargetFrameworkVersion) == 'v1.0' Or $(TargetFrameworkVersion) == 'v1.1' Or $(TargetFrameworkVersion) == 'v2.0'))">
      <ItemGroup>
        <Reference Include="System.Reflection.Extensions">
          <HintPath>..\..\packages\System.Reflection.Extensions\ref\netstandard1.0\System.Reflection.Extensions.dll</HintPath>
          <Private>False</Private>
          <Paket>True</Paket>
        </Reference>
        <Reference Include="System.Reflection.Extensions">
          <HintPath>..\..\packages\System.Reflection.Extensions\ref\netstandard1.0\System.Reflection.Extensions.xml</HintPath>
          <Private>False</Private>
          <Paket>True</Paket>
        </Reference>
      </ItemGroup>
    </When>
  </Choose>
  <Choose>
    <When Condition="($(TargetFrameworkIdentifier) == '.NETStandard' And ($(TargetFrameworkVersion) == 'v1.0' Or $(TargetFrameworkVersion) == 'v1.1' Or $(TargetFrameworkVersion) == 'v1.2' Or $(TargetFrameworkVersion) == 'v1.3' Or $(TargetFrameworkVersion) == 'v1.4' Or $(TargetFrameworkVersion) == 'v1.5' Or $(TargetFrameworkVersion) == 'v1.6' Or $(TargetFrameworkVersion) == 'v2.0')) Or ($(TargetFrameworkIdentifier) == '.NETCoreApp' And ($(TargetFrameworkVersion) == 'v1.0' Or $(TargetFrameworkVersion) == 'v1.1' Or $(TargetFrameworkVersion) == 'v2.0'))">
      <ItemGroup>
        <Reference Include="System.Reflection.Primitives">
          <HintPath>..\..\packages\System.Reflection.Primitives\ref\netstandard1.0\System.Reflection.Primitives.dll</HintPath>
          <Private>False</Private>
          <Paket>True</Paket>
        </Reference>
        <Reference Include="System.Reflection.Primitives">
          <HintPath>..\..\packages\System.Reflection.Primitives\ref\netstandard1.0\System.Reflection.Primitives.xml</HintPath>
          <Private>False</Private>
          <Paket>True</Paket>
        </Reference>
      </ItemGroup>
    </When>
  </Choose>
  <Choose>
    <When Condition="($(TargetFrameworkIdentifier) == '.NETStandard' And ($(TargetFrameworkVersion) == 'v1.6' Or $(TargetFrameworkVersion) == 'v2.0')) Or ($(TargetFrameworkIdentifier) == '.NETCoreApp' And ($(TargetFrameworkVersion) == 'v1.0' Or $(TargetFrameworkVersion) == 'v1.1' Or $(TargetFrameworkVersion) == 'v2.0')) Or ($(TargetFrameworkIdentifier) == 'MonoAndroid' And ($(TargetFrameworkVersion) == 'v7.0' Or $(TargetFrameworkVersion) == 'v7.1'))">
      <ItemGroup>
        <Reference Include="System.Reflection.TypeExtensions">
          <HintPath>..\..\packages\System.Reflection.TypeExtensions\lib\netstandard1.5\System.Reflection.TypeExtensions.dll</HintPath>
          <Private>True</Private>
          <Paket>True</Paket>
        </Reference>
      </ItemGroup>
    </When>
    <When Condition="($(TargetFrameworkIdentifier) == '.NETStandard' And ($(TargetFrameworkVersion) == 'v1.6' Or $(TargetFrameworkVersion) == 'v2.0')) Or ($(TargetFrameworkIdentifier) == '.NETCoreApp' And ($(TargetFrameworkVersion) == 'v1.0' Or $(TargetFrameworkVersion) == 'v1.1' Or $(TargetFrameworkVersion) == 'v2.0'))">
      <ItemGroup>
        <Reference Include="System.Reflection.TypeExtensions">
          <HintPath>..\..\packages\System.Reflection.TypeExtensions\ref\netstandard1.5\System.Reflection.TypeExtensions.dll</HintPath>
          <Private>False</Private>
          <Paket>True</Paket>
        </Reference>
        <Reference Include="System.Reflection.TypeExtensions">
          <HintPath>..\..\packages\System.Reflection.TypeExtensions\ref\netstandard1.5\System.Reflection.TypeExtensions.xml</HintPath>
          <Private>False</Private>
          <Paket>True</Paket>
        </Reference>
      </ItemGroup>
    </When>
  </Choose>
  <Choose>
    <When Condition="($(TargetFrameworkIdentifier) == '.NETStandard' And ($(TargetFrameworkVersion) == 'v1.0' Or $(TargetFrameworkVersion) == 'v1.1' Or $(TargetFrameworkVersion) == 'v1.2' Or $(TargetFrameworkVersion) == 'v1.3' Or $(TargetFrameworkVersion) == 'v1.4' Or $(TargetFrameworkVersion) == 'v1.5' Or $(TargetFrameworkVersion) == 'v1.6' Or $(TargetFrameworkVersion) == 'v2.0')) Or ($(TargetFrameworkIdentifier) == '.NETCoreApp' And ($(TargetFrameworkVersion) == 'v1.0' Or $(TargetFrameworkVersion) == 'v1.1' Or $(TargetFrameworkVersion) == 'v2.0'))">
      <ItemGroup>
        <Reference Include="System.Resources.ResourceManager">
          <HintPath>..\..\packages\System.Resources.ResourceManager\ref\netstandard1.0\System.Resources.ResourceManager.dll</HintPath>
          <Private>False</Private>
          <Paket>True</Paket>
        </Reference>
        <Reference Include="System.Resources.ResourceManager">
          <HintPath>..\..\packages\System.Resources.ResourceManager\ref\netstandard1.0\System.Resources.ResourceManager.xml</HintPath>
          <Private>False</Private>
          <Paket>True</Paket>
        </Reference>
      </ItemGroup>
    </When>
  </Choose>
  <Choose>
    <When Condition="$(TargetFrameworkIdentifier) == '.NETStandard' And ($(TargetFrameworkVersion) == 'v1.0' Or $(TargetFrameworkVersion) == 'v1.1')">
      <ItemGroup>
        <Reference Include="System.Runtime">
          <HintPath>..\..\packages\System.Runtime\ref\netstandard1.0\System.Runtime.dll</HintPath>
          <Private>False</Private>
          <Paket>True</Paket>
        </Reference>
        <Reference Include="System.Runtime">
          <HintPath>..\..\packages\System.Runtime\ref\netstandard1.0\System.Runtime.xml</HintPath>
          <Private>False</Private>
          <Paket>True</Paket>
        </Reference>
      </ItemGroup>
    </When>
    <When Condition="$(TargetFrameworkIdentifier) == '.NETStandard' And $(TargetFrameworkVersion) == 'v1.2'">
      <ItemGroup>
        <Reference Include="System.Runtime">
          <HintPath>..\..\packages\System.Runtime\ref\netstandard1.2\System.Runtime.dll</HintPath>
          <Private>False</Private>
          <Paket>True</Paket>
        </Reference>
        <Reference Include="System.Runtime">
          <HintPath>..\..\packages\System.Runtime\ref\netstandard1.2\System.Runtime.xml</HintPath>
          <Private>False</Private>
          <Paket>True</Paket>
        </Reference>
      </ItemGroup>
    </When>
    <When Condition="$(TargetFrameworkIdentifier) == '.NETStandard' And ($(TargetFrameworkVersion) == 'v1.3' Or $(TargetFrameworkVersion) == 'v1.4')">
      <ItemGroup>
        <Reference Include="System.Runtime">
          <HintPath>..\..\packages\System.Runtime\ref\netstandard1.3\System.Runtime.dll</HintPath>
          <Private>False</Private>
          <Paket>True</Paket>
        </Reference>
        <Reference Include="System.Runtime">
          <HintPath>..\..\packages\System.Runtime\ref\netstandard1.3\System.Runtime.xml</HintPath>
          <Private>False</Private>
          <Paket>True</Paket>
        </Reference>
      </ItemGroup>
    </When>
    <When Condition="($(TargetFrameworkIdentifier) == '.NETStandard' And ($(TargetFrameworkVersion) == 'v1.5' Or $(TargetFrameworkVersion) == 'v1.6' Or $(TargetFrameworkVersion) == 'v2.0')) Or ($(TargetFrameworkIdentifier) == '.NETCoreApp' And ($(TargetFrameworkVersion) == 'v1.0' Or $(TargetFrameworkVersion) == 'v1.1' Or $(TargetFrameworkVersion) == 'v2.0'))">
      <ItemGroup>
        <Reference Include="System.Runtime">
          <HintPath>..\..\packages\System.Runtime\ref\netstandard1.5\System.Runtime.dll</HintPath>
          <Private>False</Private>
          <Paket>True</Paket>
        </Reference>
        <Reference Include="System.Runtime">
          <HintPath>..\..\packages\System.Runtime\ref\netstandard1.5\System.Runtime.xml</HintPath>
          <Private>False</Private>
          <Paket>True</Paket>
        </Reference>
      </ItemGroup>
    </When>
  </Choose>
  <Choose>
    <When Condition="$(TargetFrameworkIdentifier) == '.NETStandard' And ($(TargetFrameworkVersion) == 'v1.0' Or $(TargetFrameworkVersion) == 'v1.1' Or $(TargetFrameworkVersion) == 'v1.2')">
      <ItemGroup>
        <Reference Include="System.Runtime.Extensions">
          <HintPath>..\..\packages\System.Runtime.Extensions\ref\netstandard1.0\System.Runtime.Extensions.dll</HintPath>
          <Private>False</Private>
          <Paket>True</Paket>
        </Reference>
        <Reference Include="System.Runtime.Extensions">
          <HintPath>..\..\packages\System.Runtime.Extensions\ref\netstandard1.0\System.Runtime.Extensions.xml</HintPath>
          <Private>False</Private>
          <Paket>True</Paket>
        </Reference>
      </ItemGroup>
    </When>
    <When Condition="$(TargetFrameworkIdentifier) == '.NETStandard' And ($(TargetFrameworkVersion) == 'v1.3' Or $(TargetFrameworkVersion) == 'v1.4')">
      <ItemGroup>
        <Reference Include="System.Runtime.Extensions">
          <HintPath>..\..\packages\System.Runtime.Extensions\ref\netstandard1.3\System.Runtime.Extensions.dll</HintPath>
          <Private>False</Private>
          <Paket>True</Paket>
        </Reference>
        <Reference Include="System.Runtime.Extensions">
          <HintPath>..\..\packages\System.Runtime.Extensions\ref\netstandard1.3\System.Runtime.Extensions.xml</HintPath>
          <Private>False</Private>
          <Paket>True</Paket>
        </Reference>
      </ItemGroup>
    </When>
    <When Condition="($(TargetFrameworkIdentifier) == '.NETStandard' And ($(TargetFrameworkVersion) == 'v1.5' Or $(TargetFrameworkVersion) == 'v1.6' Or $(TargetFrameworkVersion) == 'v2.0')) Or ($(TargetFrameworkIdentifier) == '.NETCoreApp' And ($(TargetFrameworkVersion) == 'v1.0' Or $(TargetFrameworkVersion) == 'v1.1' Or $(TargetFrameworkVersion) == 'v2.0'))">
      <ItemGroup>
        <Reference Include="System.Runtime.Extensions">
          <HintPath>..\..\packages\System.Runtime.Extensions\ref\netstandard1.5\System.Runtime.Extensions.dll</HintPath>
          <Private>False</Private>
          <Paket>True</Paket>
        </Reference>
        <Reference Include="System.Runtime.Extensions">
          <HintPath>..\..\packages\System.Runtime.Extensions\ref\netstandard1.5\System.Runtime.Extensions.xml</HintPath>
          <Private>False</Private>
          <Paket>True</Paket>
        </Reference>
      </ItemGroup>
    </When>
  </Choose>
  <Choose>
    <When Condition="($(TargetFrameworkIdentifier) == '.NETStandard' And ($(TargetFrameworkVersion) == 'v1.3' Or $(TargetFrameworkVersion) == 'v1.4' Or $(TargetFrameworkVersion) == 'v1.5' Or $(TargetFrameworkVersion) == 'v1.6' Or $(TargetFrameworkVersion) == 'v2.0')) Or ($(TargetFrameworkIdentifier) == '.NETCoreApp' And ($(TargetFrameworkVersion) == 'v1.0' Or $(TargetFrameworkVersion) == 'v1.1' Or $(TargetFrameworkVersion) == 'v2.0'))">
      <ItemGroup>
        <Reference Include="System.Runtime.Handles">
          <HintPath>..\..\packages\System.Runtime.Handles\ref\netstandard1.3\System.Runtime.Handles.dll</HintPath>
          <Private>False</Private>
          <Paket>True</Paket>
        </Reference>
        <Reference Include="System.Runtime.Handles">
          <HintPath>..\..\packages\System.Runtime.Handles\ref\netstandard1.3\System.Runtime.Handles.xml</HintPath>
          <Private>False</Private>
          <Paket>True</Paket>
        </Reference>
      </ItemGroup>
    </When>
  </Choose>
  <Choose>
    <When Condition="$(TargetFrameworkIdentifier) == '.NETCoreApp' And ($(TargetFrameworkVersion) == 'v1.1' Or $(TargetFrameworkVersion) == 'v2.0')">
      <ItemGroup>
        <Reference Include="System.Runtime.InteropServices">
          <HintPath>..\..\packages\System.Runtime.InteropServices\ref\netcoreapp1.1\System.Runtime.InteropServices.dll</HintPath>
          <Private>False</Private>
          <Paket>True</Paket>
        </Reference>
      </ItemGroup>
    </When>
    <When Condition="$(TargetFrameworkIdentifier) == '.NETStandard' And $(TargetFrameworkVersion) == 'v1.1'">
      <ItemGroup>
        <Reference Include="System.Runtime.InteropServices">
          <HintPath>..\..\packages\System.Runtime.InteropServices\ref\netstandard1.1\System.Runtime.InteropServices.dll</HintPath>
          <Private>False</Private>
          <Paket>True</Paket>
        </Reference>
        <Reference Include="System.Runtime.InteropServices">
          <HintPath>..\..\packages\System.Runtime.InteropServices\ref\netstandard1.1\System.Runtime.InteropServices.xml</HintPath>
          <Private>False</Private>
          <Paket>True</Paket>
        </Reference>
      </ItemGroup>
    </When>
    <When Condition="$(TargetFrameworkIdentifier) == '.NETStandard' And $(TargetFrameworkVersion) == 'v1.2'">
      <ItemGroup>
        <Reference Include="System.Runtime.InteropServices">
          <HintPath>..\..\packages\System.Runtime.InteropServices\ref\netstandard1.2\System.Runtime.InteropServices.dll</HintPath>
          <Private>False</Private>
          <Paket>True</Paket>
        </Reference>
        <Reference Include="System.Runtime.InteropServices">
          <HintPath>..\..\packages\System.Runtime.InteropServices\ref\netstandard1.2\System.Runtime.InteropServices.xml</HintPath>
          <Private>False</Private>
          <Paket>True</Paket>
        </Reference>
      </ItemGroup>
    </When>
    <When Condition="$(TargetFrameworkIdentifier) == '.NETStandard' And ($(TargetFrameworkVersion) == 'v1.3' Or $(TargetFrameworkVersion) == 'v1.4')">
      <ItemGroup>
        <Reference Include="System.Runtime.InteropServices">
          <HintPath>..\..\packages\System.Runtime.InteropServices\ref\netstandard1.3\System.Runtime.InteropServices.dll</HintPath>
          <Private>False</Private>
          <Paket>True</Paket>
        </Reference>
        <Reference Include="System.Runtime.InteropServices">
          <HintPath>..\..\packages\System.Runtime.InteropServices\ref\netstandard1.3\System.Runtime.InteropServices.xml</HintPath>
          <Private>False</Private>
          <Paket>True</Paket>
        </Reference>
      </ItemGroup>
    </When>
    <When Condition="($(TargetFrameworkIdentifier) == '.NETStandard' And ($(TargetFrameworkVersion) == 'v1.5' Or $(TargetFrameworkVersion) == 'v1.6' Or $(TargetFrameworkVersion) == 'v2.0')) Or ($(TargetFrameworkIdentifier) == '.NETCoreApp' And $(TargetFrameworkVersion) == 'v1.0')">
      <ItemGroup>
        <Reference Include="System.Runtime.InteropServices">
          <HintPath>..\..\packages\System.Runtime.InteropServices\ref\netstandard1.5\System.Runtime.InteropServices.dll</HintPath>
          <Private>False</Private>
          <Paket>True</Paket>
        </Reference>
        <Reference Include="System.Runtime.InteropServices">
          <HintPath>..\..\packages\System.Runtime.InteropServices\ref\netstandard1.5\System.Runtime.InteropServices.xml</HintPath>
          <Private>False</Private>
          <Paket>True</Paket>
        </Reference>
      </ItemGroup>
    </When>
  </Choose>
  <Choose>
    <When Condition="($(TargetFrameworkIdentifier) == '.NETStandard' And ($(TargetFrameworkVersion) == 'v1.6' Or $(TargetFrameworkVersion) == 'v2.0')) Or ($(TargetFrameworkIdentifier) == '.NETCoreApp' And ($(TargetFrameworkVersion) == 'v1.0' Or $(TargetFrameworkVersion) == 'v1.1' Or $(TargetFrameworkVersion) == 'v2.0'))">
      <ItemGroup>
        <Reference Include="System.Runtime.Numerics">
          <HintPath>..\..\packages\System.Runtime.Numerics\ref\netstandard1.1\System.Runtime.Numerics.dll</HintPath>
          <Private>False</Private>
          <Paket>True</Paket>
        </Reference>
        <Reference Include="System.Runtime.Numerics">
          <HintPath>..\..\packages\System.Runtime.Numerics\ref\netstandard1.1\System.Runtime.Numerics.xml</HintPath>
          <Private>False</Private>
          <Paket>True</Paket>
        </Reference>
      </ItemGroup>
    </When>
    <When Condition="($(TargetFrameworkIdentifier) == '.NETStandard' And ($(TargetFrameworkVersion) == 'v1.6' Or $(TargetFrameworkVersion) == 'v2.0')) Or ($(TargetFrameworkIdentifier) == '.NETCoreApp' And ($(TargetFrameworkVersion) == 'v1.0' Or $(TargetFrameworkVersion) == 'v1.1' Or $(TargetFrameworkVersion) == 'v2.0')) Or ($(TargetFrameworkIdentifier) == 'MonoAndroid' And ($(TargetFrameworkVersion) == 'v7.0' Or $(TargetFrameworkVersion) == 'v7.1'))">
      <ItemGroup>
        <Reference Include="System.Runtime.Numerics">
          <HintPath>..\..\packages\System.Runtime.Numerics\lib\netstandard1.3\System.Runtime.Numerics.dll</HintPath>
          <Private>True</Private>
          <Paket>True</Paket>
        </Reference>
      </ItemGroup>
    </When>
  </Choose>
  <Choose>
    <When Condition="($(TargetFrameworkIdentifier) == '.NETStandard' And ($(TargetFrameworkVersion) == 'v1.6' Or $(TargetFrameworkVersion) == 'v2.0')) Or ($(TargetFrameworkIdentifier) == '.NETCoreApp' And ($(TargetFrameworkVersion) == 'v1.0' Or $(TargetFrameworkVersion) == 'v1.1' Or $(TargetFrameworkVersion) == 'v2.0'))">
      <ItemGroup>
        <Reference Include="System.Security.Cryptography.Algorithms">
          <HintPath>..\..\packages\System.Security.Cryptography.Algorithms\ref\netstandard1.6\System.Security.Cryptography.Algorithms.dll</HintPath>
          <Private>False</Private>
          <Paket>True</Paket>
        </Reference>
      </ItemGroup>
    </When>
  </Choose>
  <Choose>
    <When Condition="($(TargetFrameworkIdentifier) == '.NETStandard' And ($(TargetFrameworkVersion) == 'v1.6' Or $(TargetFrameworkVersion) == 'v2.0')) Or ($(TargetFrameworkIdentifier) == '.NETCoreApp' And ($(TargetFrameworkVersion) == 'v1.0' Or $(TargetFrameworkVersion) == 'v1.1' Or $(TargetFrameworkVersion) == 'v2.0'))">
      <ItemGroup>
        <Reference Include="System.Security.Cryptography.Cng">
          <HintPath>..\..\packages\System.Security.Cryptography.Cng\ref\netstandard1.6\System.Security.Cryptography.Cng.dll</HintPath>
          <Private>False</Private>
          <Paket>True</Paket>
        </Reference>
      </ItemGroup>
    </When>
  </Choose>
  <Choose>
    <When Condition="($(TargetFrameworkIdentifier) == '.NETStandard' And ($(TargetFrameworkVersion) == 'v1.6' Or $(TargetFrameworkVersion) == 'v2.0')) Or ($(TargetFrameworkIdentifier) == '.NETCoreApp' And ($(TargetFrameworkVersion) == 'v1.0' Or $(TargetFrameworkVersion) == 'v1.1' Or $(TargetFrameworkVersion) == 'v2.0'))">
      <ItemGroup>
        <Reference Include="System.Security.Cryptography.Csp">
          <HintPath>..\..\packages\System.Security.Cryptography.Csp\ref\netstandard1.3\System.Security.Cryptography.Csp.dll</HintPath>
          <Private>False</Private>
          <Paket>True</Paket>
        </Reference>
      </ItemGroup>
    </When>
  </Choose>
  <Choose>
    <When Condition="($(TargetFrameworkIdentifier) == '.NETStandard' And ($(TargetFrameworkVersion) == 'v1.6' Or $(TargetFrameworkVersion) == 'v2.0')) Or ($(TargetFrameworkIdentifier) == '.NETCoreApp' And ($(TargetFrameworkVersion) == 'v1.0' Or $(TargetFrameworkVersion) == 'v1.1' Or $(TargetFrameworkVersion) == 'v2.0'))">
      <ItemGroup>
        <Reference Include="System.Security.Cryptography.Encoding">
          <HintPath>..\..\packages\System.Security.Cryptography.Encoding\ref\netstandard1.3\System.Security.Cryptography.Encoding.dll</HintPath>
          <Private>False</Private>
          <Paket>True</Paket>
        </Reference>
        <Reference Include="System.Security.Cryptography.Encoding">
          <HintPath>..\..\packages\System.Security.Cryptography.Encoding\ref\netstandard1.3\System.Security.Cryptography.Encoding.xml</HintPath>
          <Private>False</Private>
          <Paket>True</Paket>
        </Reference>
      </ItemGroup>
    </When>
  </Choose>
  <Choose>
    <When Condition="($(TargetFrameworkIdentifier) == '.NETStandard' And ($(TargetFrameworkVersion) == 'v1.6' Or $(TargetFrameworkVersion) == 'v2.0')) Or ($(TargetFrameworkIdentifier) == '.NETCoreApp' And ($(TargetFrameworkVersion) == 'v1.0' Or $(TargetFrameworkVersion) == 'v1.1' Or $(TargetFrameworkVersion) == 'v2.0')) Or ($(TargetFrameworkIdentifier) == 'MonoAndroid' And ($(TargetFrameworkVersion) == 'v7.0' Or $(TargetFrameworkVersion) == 'v7.1'))">
      <ItemGroup>
        <Reference Include="System.Security.Cryptography.OpenSsl">
          <HintPath>..\..\packages\System.Security.Cryptography.OpenSsl\lib\netstandard1.6\System.Security.Cryptography.OpenSsl.dll</HintPath>
          <Private>True</Private>
          <Paket>True</Paket>
        </Reference>
      </ItemGroup>
    </When>
    <When Condition="($(TargetFrameworkIdentifier) == '.NETStandard' And ($(TargetFrameworkVersion) == 'v1.6' Or $(TargetFrameworkVersion) == 'v2.0')) Or ($(TargetFrameworkIdentifier) == '.NETCoreApp' And ($(TargetFrameworkVersion) == 'v1.0' Or $(TargetFrameworkVersion) == 'v1.1' Or $(TargetFrameworkVersion) == 'v2.0'))">
      <ItemGroup>
        <Reference Include="System.Security.Cryptography.OpenSsl">
          <HintPath>..\..\packages\System.Security.Cryptography.OpenSsl\ref\netstandard1.6\System.Security.Cryptography.OpenSsl.dll</HintPath>
          <Private>False</Private>
          <Paket>True</Paket>
        </Reference>
      </ItemGroup>
    </When>
  </Choose>
  <Choose>
    <When Condition="($(TargetFrameworkIdentifier) == '.NETStandard' And ($(TargetFrameworkVersion) == 'v1.6' Or $(TargetFrameworkVersion) == 'v2.0')) Or ($(TargetFrameworkIdentifier) == '.NETCoreApp' And ($(TargetFrameworkVersion) == 'v1.0' Or $(TargetFrameworkVersion) == 'v1.1' Or $(TargetFrameworkVersion) == 'v2.0')) Or ($(TargetFrameworkIdentifier) == 'MonoAndroid' And ($(TargetFrameworkVersion) == 'v7.0' Or $(TargetFrameworkVersion) == 'v7.1'))">
      <ItemGroup>
        <Reference Include="System.Security.Cryptography.Primitives">
          <HintPath>..\..\packages\System.Security.Cryptography.Primitives\lib\netstandard1.3\System.Security.Cryptography.Primitives.dll</HintPath>
          <Private>True</Private>
          <Paket>True</Paket>
        </Reference>
      </ItemGroup>
    </When>
    <When Condition="($(TargetFrameworkIdentifier) == '.NETStandard' And ($(TargetFrameworkVersion) == 'v1.6' Or $(TargetFrameworkVersion) == 'v2.0')) Or ($(TargetFrameworkIdentifier) == '.NETCoreApp' And ($(TargetFrameworkVersion) == 'v1.0' Or $(TargetFrameworkVersion) == 'v1.1' Or $(TargetFrameworkVersion) == 'v2.0'))">
      <ItemGroup>
        <Reference Include="System.Security.Cryptography.Primitives">
          <HintPath>..\..\packages\System.Security.Cryptography.Primitives\ref\netstandard1.3\System.Security.Cryptography.Primitives.dll</HintPath>
          <Private>False</Private>
          <Paket>True</Paket>
        </Reference>
      </ItemGroup>
    </When>
  </Choose>
  <Choose>
    <When Condition="($(TargetFrameworkIdentifier) == '.NETStandard' And ($(TargetFrameworkVersion) == 'v1.6' Or $(TargetFrameworkVersion) == 'v2.0')) Or ($(TargetFrameworkIdentifier) == '.NETCoreApp' And ($(TargetFrameworkVersion) == 'v1.0' Or $(TargetFrameworkVersion) == 'v1.1' Or $(TargetFrameworkVersion) == 'v2.0'))">
      <ItemGroup>
        <Reference Include="System.Security.Cryptography.X509Certificates">
          <HintPath>..\..\packages\System.Security.Cryptography.X509Certificates\ref\netstandard1.4\System.Security.Cryptography.X509Certificates.dll</HintPath>
          <Private>False</Private>
          <Paket>True</Paket>
        </Reference>
        <Reference Include="System.Security.Cryptography.X509Certificates">
          <HintPath>..\..\packages\System.Security.Cryptography.X509Certificates\ref\netstandard1.4\System.Security.Cryptography.X509Certificates.xml</HintPath>
          <Private>False</Private>
          <Paket>True</Paket>
        </Reference>
      </ItemGroup>
    </When>
  </Choose>
  <Choose>
    <When Condition="$(TargetFrameworkIdentifier) == '.NETStandard' And ($(TargetFrameworkVersion) == 'v1.0' Or $(TargetFrameworkVersion) == 'v1.1' Or $(TargetFrameworkVersion) == 'v1.2')">
      <ItemGroup>
        <Reference Include="System.Text.Encoding">
          <HintPath>..\..\packages\System.Text.Encoding\ref\netstandard1.0\System.Text.Encoding.dll</HintPath>
          <Private>False</Private>
          <Paket>True</Paket>
        </Reference>
        <Reference Include="System.Text.Encoding">
          <HintPath>..\..\packages\System.Text.Encoding\ref\netstandard1.0\System.Text.Encoding.xml</HintPath>
          <Private>False</Private>
          <Paket>True</Paket>
        </Reference>
      </ItemGroup>
    </When>
    <When Condition="($(TargetFrameworkIdentifier) == '.NETStandard' And ($(TargetFrameworkVersion) == 'v1.3' Or $(TargetFrameworkVersion) == 'v1.4' Or $(TargetFrameworkVersion) == 'v1.5' Or $(TargetFrameworkVersion) == 'v1.6' Or $(TargetFrameworkVersion) == 'v2.0')) Or ($(TargetFrameworkIdentifier) == '.NETCoreApp' And ($(TargetFrameworkVersion) == 'v1.0' Or $(TargetFrameworkVersion) == 'v1.1' Or $(TargetFrameworkVersion) == 'v2.0'))">
      <ItemGroup>
        <Reference Include="System.Text.Encoding">
          <HintPath>..\..\packages\System.Text.Encoding\ref\netstandard1.3\System.Text.Encoding.dll</HintPath>
          <Private>False</Private>
          <Paket>True</Paket>
        </Reference>
        <Reference Include="System.Text.Encoding">
          <HintPath>..\..\packages\System.Text.Encoding\ref\netstandard1.3\System.Text.Encoding.xml</HintPath>
          <Private>False</Private>
          <Paket>True</Paket>
        </Reference>
      </ItemGroup>
    </When>
  </Choose>
  <Choose>
    <When Condition="$(TargetFrameworkIdentifier) == '.NETCoreApp' And ($(TargetFrameworkVersion) == 'v1.1' Or $(TargetFrameworkVersion) == 'v2.0')">
      <ItemGroup>
        <Reference Include="System.Text.RegularExpressions">
          <HintPath>..\..\packages\System.Text.RegularExpressions\ref\netcoreapp1.1\System.Text.RegularExpressions.dll</HintPath>
          <Private>False</Private>
          <Paket>True</Paket>
        </Reference>
      </ItemGroup>
    </When>
    <When Condition="($(TargetFrameworkIdentifier) == '.NETStandard' And ($(TargetFrameworkVersion) == 'v1.6' Or $(TargetFrameworkVersion) == 'v2.0')) Or ($(TargetFrameworkIdentifier) == '.NETCoreApp' And ($(TargetFrameworkVersion) == 'v1.0' Or $(TargetFrameworkVersion) == 'v1.1' Or $(TargetFrameworkVersion) == 'v2.0')) Or ($(TargetFrameworkIdentifier) == 'MonoAndroid' And ($(TargetFrameworkVersion) == 'v7.0' Or $(TargetFrameworkVersion) == 'v7.1'))">
      <ItemGroup>
        <Reference Include="System.Text.RegularExpressions">
          <HintPath>..\..\packages\System.Text.RegularExpressions\lib\netstandard1.6\System.Text.RegularExpressions.dll</HintPath>
          <Private>True</Private>
          <Paket>True</Paket>
        </Reference>
      </ItemGroup>
    </When>
    <When Condition="($(TargetFrameworkIdentifier) == '.NETStandard' And ($(TargetFrameworkVersion) == 'v1.6' Or $(TargetFrameworkVersion) == 'v2.0')) Or ($(TargetFrameworkIdentifier) == '.NETCoreApp' And $(TargetFrameworkVersion) == 'v1.0')">
      <ItemGroup>
        <Reference Include="System.Text.RegularExpressions">
          <HintPath>..\..\packages\System.Text.RegularExpressions\ref\netstandard1.6\System.Text.RegularExpressions.dll</HintPath>
          <Private>False</Private>
          <Paket>True</Paket>
        </Reference>
        <Reference Include="System.Text.RegularExpressions">
          <HintPath>..\..\packages\System.Text.RegularExpressions\ref\netstandard1.6\System.Text.RegularExpressions.xml</HintPath>
          <Private>False</Private>
          <Paket>True</Paket>
        </Reference>
      </ItemGroup>
    </When>
  </Choose>
  <Choose>
    <When Condition="$(TargetFrameworkIdentifier) == '.NETStandard' And ($(TargetFrameworkVersion) == 'v1.0' Or $(TargetFrameworkVersion) == 'v1.1' Or $(TargetFrameworkVersion) == 'v1.2')">
      <ItemGroup>
        <Reference Include="System.Threading">
          <HintPath>..\..\packages\System.Threading\ref\netstandard1.0\System.Threading.dll</HintPath>
          <Private>False</Private>
          <Paket>True</Paket>
        </Reference>
        <Reference Include="System.Threading">
          <HintPath>..\..\packages\System.Threading\ref\netstandard1.0\System.Threading.xml</HintPath>
          <Private>False</Private>
          <Paket>True</Paket>
        </Reference>
      </ItemGroup>
    </When>
    <When Condition="($(TargetFrameworkIdentifier) == '.NETStandard' And ($(TargetFrameworkVersion) == 'v1.3' Or $(TargetFrameworkVersion) == 'v1.4' Or $(TargetFrameworkVersion) == 'v1.5' Or $(TargetFrameworkVersion) == 'v1.6' Or $(TargetFrameworkVersion) == 'v2.0')) Or ($(TargetFrameworkIdentifier) == '.NETCoreApp' And ($(TargetFrameworkVersion) == 'v1.0' Or $(TargetFrameworkVersion) == 'v1.1' Or $(TargetFrameworkVersion) == 'v2.0')) Or ($(TargetFrameworkIdentifier) == 'MonoAndroid' And ($(TargetFrameworkVersion) == 'v7.0' Or $(TargetFrameworkVersion) == 'v7.1'))">
      <ItemGroup>
        <Reference Include="System.Threading">
          <HintPath>..\..\packages\System.Threading\lib\netstandard1.3\System.Threading.dll</HintPath>
          <Private>True</Private>
          <Paket>True</Paket>
        </Reference>
      </ItemGroup>
    </When>
    <When Condition="($(TargetFrameworkIdentifier) == '.NETStandard' And ($(TargetFrameworkVersion) == 'v1.3' Or $(TargetFrameworkVersion) == 'v1.4' Or $(TargetFrameworkVersion) == 'v1.5' Or $(TargetFrameworkVersion) == 'v1.6' Or $(TargetFrameworkVersion) == 'v2.0')) Or ($(TargetFrameworkIdentifier) == '.NETCoreApp' And ($(TargetFrameworkVersion) == 'v1.0' Or $(TargetFrameworkVersion) == 'v1.1' Or $(TargetFrameworkVersion) == 'v2.0'))">
      <ItemGroup>
        <Reference Include="System.Threading">
          <HintPath>..\..\packages\System.Threading\ref\netstandard1.3\System.Threading.dll</HintPath>
          <Private>False</Private>
          <Paket>True</Paket>
        </Reference>
        <Reference Include="System.Threading">
          <HintPath>..\..\packages\System.Threading\ref\netstandard1.3\System.Threading.xml</HintPath>
          <Private>False</Private>
          <Paket>True</Paket>
        </Reference>
      </ItemGroup>
    </When>
  </Choose>
  <Choose>
    <When Condition="$(TargetFrameworkIdentifier) == '.NETStandard' And ($(TargetFrameworkVersion) == 'v1.0' Or $(TargetFrameworkVersion) == 'v1.1' Or $(TargetFrameworkVersion) == 'v1.2')">
      <ItemGroup>
        <Reference Include="System.Threading.Tasks">
          <HintPath>..\..\packages\System.Threading.Tasks\ref\netstandard1.0\System.Threading.Tasks.dll</HintPath>
          <Private>False</Private>
          <Paket>True</Paket>
        </Reference>
        <Reference Include="System.Threading.Tasks">
          <HintPath>..\..\packages\System.Threading.Tasks\ref\netstandard1.0\System.Threading.Tasks.xml</HintPath>
          <Private>False</Private>
          <Paket>True</Paket>
        </Reference>
      </ItemGroup>
    </When>
    <When Condition="($(TargetFrameworkIdentifier) == '.NETStandard' And ($(TargetFrameworkVersion) == 'v1.3' Or $(TargetFrameworkVersion) == 'v1.4' Or $(TargetFrameworkVersion) == 'v1.5' Or $(TargetFrameworkVersion) == 'v1.6' Or $(TargetFrameworkVersion) == 'v2.0')) Or ($(TargetFrameworkIdentifier) == '.NETCoreApp' And ($(TargetFrameworkVersion) == 'v1.0' Or $(TargetFrameworkVersion) == 'v1.1' Or $(TargetFrameworkVersion) == 'v2.0'))">
      <ItemGroup>
        <Reference Include="System.Threading.Tasks">
          <HintPath>..\..\packages\System.Threading.Tasks\ref\netstandard1.3\System.Threading.Tasks.dll</HintPath>
          <Private>False</Private>
          <Paket>True</Paket>
        </Reference>
        <Reference Include="System.Threading.Tasks">
          <HintPath>..\..\packages\System.Threading.Tasks\ref\netstandard1.3\System.Threading.Tasks.xml</HintPath>
          <Private>False</Private>
          <Paket>True</Paket>
        </Reference>
      </ItemGroup>
    </When>
  </Choose>
  <Choose>
    <When Condition="($(TargetFrameworkIdentifier) == '.NETStandard' And ($(TargetFrameworkVersion) == 'v1.6' Or $(TargetFrameworkVersion) == 'v2.0')) Or ($(TargetFrameworkIdentifier) == '.NETCoreApp' And ($(TargetFrameworkVersion) == 'v1.0' Or $(TargetFrameworkVersion) == 'v1.1' Or $(TargetFrameworkVersion) == 'v2.0'))">
      <ItemGroup>
        <Reference Include="System.Threading.Tasks.Parallel">
          <HintPath>..\..\packages\System.Threading.Tasks.Parallel\ref\netstandard1.1\System.Threading.Tasks.Parallel.dll</HintPath>
          <Private>False</Private>
          <Paket>True</Paket>
        </Reference>
        <Reference Include="System.Threading.Tasks.Parallel">
          <HintPath>..\..\packages\System.Threading.Tasks.Parallel\ref\netstandard1.1\System.Threading.Tasks.Parallel.xml</HintPath>
          <Private>False</Private>
          <Paket>True</Paket>
        </Reference>
      </ItemGroup>
    </When>
    <When Condition="($(TargetFrameworkIdentifier) == '.NETStandard' And ($(TargetFrameworkVersion) == 'v1.6' Or $(TargetFrameworkVersion) == 'v2.0')) Or ($(TargetFrameworkIdentifier) == '.NETCoreApp' And ($(TargetFrameworkVersion) == 'v1.0' Or $(TargetFrameworkVersion) == 'v1.1' Or $(TargetFrameworkVersion) == 'v2.0')) Or ($(TargetFrameworkIdentifier) == 'MonoAndroid' And ($(TargetFrameworkVersion) == 'v7.0' Or $(TargetFrameworkVersion) == 'v7.1'))">
      <ItemGroup>
        <Reference Include="System.Threading.Tasks.Parallel">
          <HintPath>..\..\packages\System.Threading.Tasks.Parallel\lib\netstandard1.3\System.Threading.Tasks.Parallel.dll</HintPath>
          <Private>True</Private>
          <Paket>True</Paket>
        </Reference>
      </ItemGroup>
    </When>
  </Choose>
  <Choose>
    <When Condition="($(TargetFrameworkIdentifier) == '.NETStandard' And ($(TargetFrameworkVersion) == 'v1.6' Or $(TargetFrameworkVersion) == 'v2.0')) Or ($(TargetFrameworkIdentifier) == '.NETCoreApp' And ($(TargetFrameworkVersion) == 'v1.0' Or $(TargetFrameworkVersion) == 'v1.1' Or $(TargetFrameworkVersion) == 'v2.0')) Or ($(TargetFrameworkIdentifier) == 'MonoAndroid' And ($(TargetFrameworkVersion) == 'v7.0' Or $(TargetFrameworkVersion) == 'v7.1'))">
      <ItemGroup>
        <Reference Include="System.Threading.Thread">
          <HintPath>..\..\packages\System.Threading.Thread\lib\netstandard1.3\System.Threading.Thread.dll</HintPath>
          <Private>True</Private>
          <Paket>True</Paket>
        </Reference>
      </ItemGroup>
    </When>
    <When Condition="($(TargetFrameworkIdentifier) == '.NETStandard' And ($(TargetFrameworkVersion) == 'v1.6' Or $(TargetFrameworkVersion) == 'v2.0')) Or ($(TargetFrameworkIdentifier) == '.NETCoreApp' And ($(TargetFrameworkVersion) == 'v1.0' Or $(TargetFrameworkVersion) == 'v1.1' Or $(TargetFrameworkVersion) == 'v2.0'))">
      <ItemGroup>
        <Reference Include="System.Threading.Thread">
          <HintPath>..\..\packages\System.Threading.Thread\ref\netstandard1.3\System.Threading.Thread.dll</HintPath>
          <Private>False</Private>
          <Paket>True</Paket>
        </Reference>
        <Reference Include="System.Threading.Thread">
          <HintPath>..\..\packages\System.Threading.Thread\ref\netstandard1.3\System.Threading.Thread.xml</HintPath>
          <Private>False</Private>
          <Paket>True</Paket>
        </Reference>
      </ItemGroup>
    </When>
  </Choose>
  <Choose>
    <When Condition="($(TargetFrameworkIdentifier) == '.NETStandard' And ($(TargetFrameworkVersion) == 'v1.6' Or $(TargetFrameworkVersion) == 'v2.0')) Or ($(TargetFrameworkIdentifier) == '.NETCoreApp' And ($(TargetFrameworkVersion) == 'v1.0' Or $(TargetFrameworkVersion) == 'v1.1' Or $(TargetFrameworkVersion) == 'v2.0')) Or ($(TargetFrameworkIdentifier) == 'MonoAndroid' And ($(TargetFrameworkVersion) == 'v7.0' Or $(TargetFrameworkVersion) == 'v7.1'))">
      <ItemGroup>
        <Reference Include="System.Threading.ThreadPool">
          <HintPath>..\..\packages\System.Threading.ThreadPool\lib\netstandard1.3\System.Threading.ThreadPool.dll</HintPath>
          <Private>True</Private>
          <Paket>True</Paket>
        </Reference>
      </ItemGroup>
    </When>
    <When Condition="($(TargetFrameworkIdentifier) == '.NETStandard' And ($(TargetFrameworkVersion) == 'v1.6' Or $(TargetFrameworkVersion) == 'v2.0')) Or ($(TargetFrameworkIdentifier) == '.NETCoreApp' And ($(TargetFrameworkVersion) == 'v1.0' Or $(TargetFrameworkVersion) == 'v1.1' Or $(TargetFrameworkVersion) == 'v2.0'))">
      <ItemGroup>
        <Reference Include="System.Threading.ThreadPool">
          <HintPath>..\..\packages\System.Threading.ThreadPool\ref\netstandard1.3\System.Threading.ThreadPool.dll</HintPath>
          <Private>False</Private>
          <Paket>True</Paket>
        </Reference>
        <Reference Include="System.Threading.ThreadPool">
          <HintPath>..\..\packages\System.Threading.ThreadPool\ref\netstandard1.3\System.Threading.ThreadPool.xml</HintPath>
          <Private>False</Private>
          <Paket>True</Paket>
        </Reference>
      </ItemGroup>
    </When>
  </Choose>
  <Choose>
    <When Condition="($(TargetFrameworkIdentifier) == '.NETStandard' And ($(TargetFrameworkVersion) == 'v1.6' Or $(TargetFrameworkVersion) == 'v2.0')) Or ($(TargetFrameworkIdentifier) == '.NETCoreApp' And ($(TargetFrameworkVersion) == 'v1.0' Or $(TargetFrameworkVersion) == 'v1.1' Or $(TargetFrameworkVersion) == 'v2.0'))">
      <ItemGroup>
        <Reference Include="System.Threading.Timer">
          <HintPath>..\..\packages\System.Threading.Timer\ref\netstandard1.2\System.Threading.Timer.dll</HintPath>
          <Private>False</Private>
          <Paket>True</Paket>
        </Reference>
        <Reference Include="System.Threading.Timer">
          <HintPath>..\..\packages\System.Threading.Timer\ref\netstandard1.2\System.Threading.Timer.xml</HintPath>
          <Private>False</Private>
          <Paket>True</Paket>
        </Reference>
      </ItemGroup>
    </When>
  </Choose>
>>>>>>> 23f92586
</Project><|MERGE_RESOLUTION|>--- conflicted
+++ resolved
@@ -29,9 +29,7 @@
     <OutputPath>..\..\bin\</OutputPath>
     <DefineConstants>TRACE;FSFCLI</DefineConstants>
   </PropertyGroup>
-<<<<<<< HEAD
   <ItemGroup>
-=======
   <PropertyGroup>
     <VisualStudioVersion Condition=" '$(VisualStudioVersion)' == '' ">14.0</VisualStudioVersion>
     <MinimumVisualStudioVersion Condition="'$(MinimumVisualStudioVersion)' == ''">11</MinimumVisualStudioVersion>
@@ -74,7 +72,6 @@
   <Import Project="$(SolutionDir)\.paket\paket.targets" />
   <ItemGroup>
     <Content Include="app.config" />
->>>>>>> 23f92586
     <None Include="paket.references" />
     <Compile Include="..\Common\AssemblyInfo.fs">
       <Link>Common\AssemblyInfo.fs</Link>
@@ -88,10 +85,7 @@
     <Compile Include="OptionsLiterate.fs" />
     <Compile Include="Exec.fs" />
     <Compile Include="Program.fs" />
-<<<<<<< HEAD
     <Content Include="app.config" />
-=======
->>>>>>> 23f92586
   </ItemGroup>
   <ItemGroup>
     <Reference Include="mscorlib" />
@@ -99,7 +93,6 @@
     <Reference Include="System.Core" />
     <Reference Include="System.Numerics" />
     <Reference Include="System.Xml.Linq" />
-<<<<<<< HEAD
   </ItemGroup>
   <ItemGroup>
     <ProjectReference Include="..\CSharpFormat\CSharpFormat.csproj" />
@@ -111,7 +104,6 @@
     <ProjectReference Include="..\FSharp.MetadataFormat\FSharp.MetadataFormat.fsproj" />
   </ItemGroup>
   <Import Project="..\..\.paket\Paket.Restore.targets" />
-=======
     <ProjectReference Include="..\FSharp.CodeFormat\FSharp.CodeFormat.fsproj">
       <Name>FSharp.CodeFormat</Name>
       <Project>{341ebf32-d470-4c55-99e9-55f14f7ffbb1}</Project>
@@ -1460,5 +1452,4 @@
       </ItemGroup>
     </When>
   </Choose>
->>>>>>> 23f92586
 </Project>