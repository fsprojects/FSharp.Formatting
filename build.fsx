// --------------------------------------------------------------------------------------
// FAKE build script
// --------------------------------------------------------------------------------------

#I @"packages/FAKE/tools"
#r @"packages/FAKE/tools/FakeLib.dll"

open System
open System.IO
open Fake 
open Fake.AssemblyInfoFile
open Fake.Git
open Fake.ReleaseNotesHelper

Environment.CurrentDirectory <- __SOURCE_DIRECTORY__

// Information about the project to be used at NuGet and in AssemblyInfo files
let project = "FSharp.Formatting" 
let projectTool = "FSharp.Formatting.CommandTool" 

let authors = ["Tomas Petricek"; "Oleg Pestov"; "Anh-Dung Phan"; "Xiang Zhang"]
let authorsTool = ["Friedrich Boeckh"; "Tomas Petricek"]

let summary = "A package of libraries for building great F# documentation, samples and blogs"
let summaryTool = "A command line tool for building great F# documentation, samples and blogs"

let description = """             
  The package is a collection of libraries that can be used for literate programming
  with F# (great for building documentation) and for generating library documentation 
  from inline code comments. The key componments are Markdown parser, tools for formatting 
  F# code snippets, including tool tip type information and a tool for generating 
  documentation from library metadata."""
let descriptionTool = """             
  The package contains a command line version of F# Formatting libraries, which
  can be used for literate programming with F# (great for building documentation) 
  and for generating library documentation from inline code comments. The key componments 
  are Markdown parser, tools for formatting F# code snippets, including tool tip
  type information and a tool for generating documentation from library metadata."""

let license = "Apache 2.0 License"
let tags = "F# fsharp formatting markdown code fssnip literate programming"

// Read release notes document
let release = ReleaseNotesHelper.parseReleaseNotes (File.ReadLines "RELEASE_NOTES.md")

// --------------------------------------------------------------------------------------
// Generate assembly info files with the right version & up-to-date information

Target "AssemblyInfo" (fun _ ->
  let fileName = "src/Common/AssemblyInfo.fs"
  CreateFSharpAssemblyInfo fileName   
      [ Attribute.Title project
        Attribute.Product project
        Attribute.Description summary
        Attribute.Version release.AssemblyVersion
        Attribute.FileVersion release.AssemblyVersion
        Attribute.Copyright license ]
)

// --------------------------------------------------------------------------------------
// Clean build results & restore NuGet packages

Target "RestorePackages" (fun _ ->
    !! "./**/packages.config"
    |> Seq.iter (RestorePackage (fun p -> { p with ToolPath = "./.nuget/NuGet.exe" }))
)

Target "Clean" (fun _ ->
    CleanDirs ["bin"; "temp" ]
    CleanDirs ["docs/output"]
)

// --------------------------------------------------------------------------------------
// Build library 

Target "Build" (fun _ ->
    { BaseDirectory = __SOURCE_DIRECTORY__
      Includes = ["FSharp.Formatting.sln"]
      Excludes = [] } 
    |> MSBuildRelease "" "Rebuild"
    |> ignore

    { BaseDirectory = __SOURCE_DIRECTORY__
      Includes = ["FSharp.Formatting.Tests.sln"]
      Excludes = [] } 
    |> MSBuildRelease "" "Rebuild"
    |> ignore
)

// --------------------------------------------------------------------------------------
// Run the unit tests using test runner & kill test runner when complete

<<<<<<< HEAD
Target "RunTests" (fun _ ->
    { BaseDirectory = __SOURCE_DIRECTORY__
      Includes = ["tests/*/files/FsLib/FsLib.sln"]
      Excludes = [] }
    |> MSBuildDebug "" "Rebuild"
    |> ignore

    let nunitVersion = GetPackageVersion "packages" "NUnit.Runners"
    let nunitPath = sprintf "packages/NUnit.Runners.%s/Tools" nunitVersion
=======
Target "RunTests" <| ignore

let runTestTask name =
    let taskName = sprintf "RunTest_%s" name
    Target taskName <| fun () ->
        !! (sprintf "tests/*/bin/Release/%s.dll" name)
        |> NUnit (fun p ->
            { p with
                ToolPath = "packages/NUnit.Runners.2.6.3/Tools"
                DisableShadowCopy = true
                TimeOut = TimeSpan.FromMinutes 20.
                Framework = "4.0"
                OutputFile = "TestResults.xml" })
    taskName ==> "RunTests" |> ignore
    "Build" ==> taskName |> ignore

["FSharp.CodeFormat.Tests"; "FSharp.Literate.Tests"; "FSharp.Markdown.Tests"; "FSharp.MetadataFormat.Tests"]
|> List.iter runTestTask
>>>>>>> 231b9598


// --------------------------------------------------------------------------------------
// Build a NuGet package

Target "NuGet" (fun _ ->
    // Format the description to fit on a single line (remove \r\n and double-spaces)
    let description = description.Replace("\r", "").Replace("\n", "").Replace("  ", " ")
    let nugetPath = ".nuget/nuget.exe"
    NuGet (fun p -> 
        { p with   
            Authors = authors
            Project = project
            Summary = summary
            Description = description
            Version = release.NugetVersion
            ReleaseNotes = String.concat " " release.Notes
            Tags = tags
            OutputPath = "bin"
            ToolPath = nugetPath
            AccessKey = getBuildParamOrDefault "nugetkey" ""
            Publish = hasBuildParam "nugetkey"
            Dependencies = [] })
        "nuget/FSharp.Formatting.nuspec"
    NuGet (fun p -> 
        { p with   
            Authors = authorsTool
            Project = projectTool
            Summary = summaryTool
            Description = descriptionTool
            Version = release.NugetVersion
            ReleaseNotes = String.concat " " release.Notes
            Tags = tags
            OutputPath = "bin"
            ToolPath = nugetPath
            AccessKey = getBuildParamOrDefault "nugetkey" ""
            Publish = hasBuildParam "nugetkey"
            Dependencies = [] })
        "nuget/FSharp.Formatting.CommandTool.nuspec"
)

// --------------------------------------------------------------------------------------
// Generate the documentation

Target "GenerateDocs" (fun _ ->
    executeFSI "docs/tools" "generate.fsx" [] |> ignore
)

// --------------------------------------------------------------------------------------
// Release Scripts

let gitHome = "https://github.com/tpetricek"

Target "ReleaseDocs" (fun _ ->
    Repository.clone "" (gitHome + "/FSharp.Formatting.git") "temp/gh-pages"
    Branches.checkoutBranch "temp/gh-pages" "gh-pages"
    CopyRecursive "docs/output" "temp/gh-pages" true |> printfn "%A"
    CommandHelper.runSimpleGitCommand "temp/gh-pages" "add ." |> printfn "%s"
    let cmd = sprintf """commit -a -m "Update generated documentation for version %s""" release.NugetVersion
    CommandHelper.runSimpleGitCommand "temp/gh-pages" cmd |> printfn "%s"
    Branches.push "temp/gh-pages"
)

Target "ReleaseBinaries" (fun _ ->
    Repository.clone "" (gitHome + "/FSharp.Formatting.git") "temp/release"
    Branches.checkoutBranch "temp/release" "release"
    CopyRecursive "bin" "temp/release" true |> printfn "%A"
    let cmd = sprintf """commit -a -m "Update binaries for version %s""" release.NugetVersion
    CommandHelper.runSimpleGitCommand "temp/release" cmd |> printfn "%s"
    Branches.push "temp/release"
)

Target "Release" DoNothing

// --------------------------------------------------------------------------------------
// Run all targets by default. Invoke 'build <Target>' to override

Target "All" DoNothing

"Clean" ==> "RestorePackages" ==> "AssemblyInfo" ==> "Build"
"Build" ==> "All"
"RunTests" ==> "All"
"GenerateDocs" ==> "All"

"All" 
  ==> "ReleaseDocs"
  ==> "ReleaseBinaries"
  ==> "NuGet"
  ==> "Release"

RunTargetOrDefault "All"<|MERGE_RESOLUTION|>--- conflicted
+++ resolved
@@ -79,31 +79,34 @@
       Excludes = [] } 
     |> MSBuildRelease "" "Rebuild"
     |> ignore
-
+)
+
+// --------------------------------------------------------------------------------------
+// Build tests and generate tasks to run the tests in sequence
+
+Target "BuildTests" (fun _ ->
     { BaseDirectory = __SOURCE_DIRECTORY__
       Includes = ["FSharp.Formatting.Tests.sln"]
       Excludes = [] } 
     |> MSBuildRelease "" "Rebuild"
     |> ignore
-)
-
-// --------------------------------------------------------------------------------------
-// Run the unit tests using test runner & kill test runner when complete
-
-<<<<<<< HEAD
-Target "RunTests" (fun _ ->
+
     { BaseDirectory = __SOURCE_DIRECTORY__
       Includes = ["tests/*/files/FsLib/FsLib.sln"]
       Excludes = [] }
     |> MSBuildDebug "" "Rebuild"
     |> ignore
-
-    let nunitVersion = GetPackageVersion "packages" "NUnit.Runners"
-    let nunitPath = sprintf "packages/NUnit.Runners.%s/Tools" nunitVersion
-=======
+)
+
+let testProjects = 
+  [ "FSharp.CodeFormat.Tests"; "FSharp.Literate.Tests"; 
+    "FSharp.Markdown.Tests"; "FSharp.MetadataFormat.Tests" ]
+
 Target "RunTests" <| ignore
 
-let runTestTask name =
+// For each test project file, generate a new "RunTest_Xyz" which 
+// runs the test (to process them sequentially which is needed in Travis)
+for name in testProjects do
     let taskName = sprintf "RunTest_%s" name
     Target taskName <| fun () ->
         !! (sprintf "tests/*/bin/Release/%s.dll" name)
@@ -115,12 +118,7 @@
                 Framework = "4.0"
                 OutputFile = "TestResults.xml" })
     taskName ==> "RunTests" |> ignore
-    "Build" ==> taskName |> ignore
-
-["FSharp.CodeFormat.Tests"; "FSharp.Literate.Tests"; "FSharp.Markdown.Tests"; "FSharp.MetadataFormat.Tests"]
-|> List.iter runTestTask
->>>>>>> 231b9598
-
+    "BuildTests" ==> taskName |> ignore
 
 // --------------------------------------------------------------------------------------
 // Build a NuGet package
@@ -199,7 +197,7 @@
 
 Target "All" DoNothing
 
-"Clean" ==> "RestorePackages" ==> "AssemblyInfo" ==> "Build"
+"Clean" ==> "RestorePackages" ==> "AssemblyInfo" ==> "Build" ==> "BuildTests"
 "Build" ==> "All"
 "RunTests" ==> "All"
 "GenerateDocs" ==> "All"
