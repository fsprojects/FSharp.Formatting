namespace Yaaf.FSharp.Scripting

#nowarn "25" // Binding incomplete: let [ t ] = list

module internal Env =
  let inline isNull o = obj.ReferenceEquals(null, o)
  let isMono = try System.Type.GetType("Mono.Runtime") |> isNull |> not with _ -> false
  let (++) a b = System.IO.Path.Combine(a,b)
#if NETSTANDARD1_5
  let (=?) s1 s2 = System.String.Equals(s1, s2, System.StringComparison.OrdinalIgnoreCase)
#else
  let (=?) s1 s2 = System.String.Equals(s1, s2, System.StringComparison.InvariantCultureIgnoreCase)
#endif
  let (<>?) s1 s2 = not (s1 =? s2)

#if NET40
  open System.Reflection
  type CustomAttributeData with
    member x.AttributeType = x.Constructor.DeclaringType
#endif

open System
open System.Diagnostics
module Log =
  let source = new TraceSource("Yaaf.FSharp.Scripting")

#if !NETSTANDARD1_5
  let LogConsole levels =
    let consoleListener = new ConsoleTraceListener();
    consoleListener.TraceOutputOptions <- TraceOptions.DateTime
    consoleListener.Filter <- new EventTypeFilter(levels)
    source.Listeners.Add consoleListener |> ignore
#endif

  let traceEventf t f =
    Printf.kprintf (fun s -> source.TraceEvent(t, 0, s)) f

  let infof f = traceEventf TraceEventType.Information f
  let errorf f = traceEventf TraceEventType.Error f
  let warnf f = traceEventf TraceEventType.Warning f
  let critf f = traceEventf TraceEventType.Critical f
  let verbf f = traceEventf TraceEventType.Verbose f

  let formatArgs (args:_ seq) =
    System.String.Join("\n  ", args)
    |> sprintf "\n  %s"
  let formatPaths paths =
    System.String.Join("\n  ", paths |> Seq.map (sprintf "\"%s\""))
    |> sprintf "\n[ %s ]"

open Env
[<AutoOpen>]
#if YAAF_FSHARP_SCRIPTING_PUBLIC
module CompilerServiceExtensions =
#else
module internal CompilerServiceExtensions =
#endif
  open System
  open System.Reflection
  open Microsoft.FSharp.Compiler
  open Microsoft.FSharp.Compiler.SourceCodeServices
  open System.IO

#if YAAF_FSHARP_SCRIPTING_PUBLIC
  module FSharpCheckerFuncs =
#else
  module internal FSharpCheckerFuncs =
#endif
      open System.IO
      let checker = FSharpChecker.Create()
#if NET40
      let defaultFrameworkVersion = "4.0"
#else
#if NET45
      let defaultFrameworkVersion = "4.5"
#else
//#if NET461
      let defaultFrameworkVersion = "4.6.1"
#endif
#endif

      let getLib dir nm =
          dir ++ nm + ".dll"
#if !NETSTANDARD1_5
      let referenceAssemblyDirectory frameworkVersion =
        let isWindows = System.Environment.OSVersion.Platform = System.PlatformID.Win32NT
        let baseDir =
          if isWindows then
            Path.Combine(
                System.Environment.GetFolderPath(System.Environment.SpecialFolder.ProgramFilesX86),
                @"Reference Assemblies\Microsoft\Framework\.NETFramework")
          else Path.GetDirectoryName <| System.Runtime.InteropServices.RuntimeEnvironment.GetRuntimeDirectory()
        let dirName =
          if isWindows then sprintf "v%s" frameworkVersion
          else frameworkVersion
        let refDir = Path.Combine(baseDir, dirName)
        if Directory.Exists refDir then refDir
        else System.Runtime.InteropServices.RuntimeEnvironment.GetRuntimeDirectory()

      let referenceAssembly frameworkVersion = getLib (referenceAssemblyDirectory frameworkVersion)
      let fsCore frameworkVersion fsharpVersion =
        let isWindows = System.Environment.OSVersion.Platform = System.PlatformID.Win32NT
        let refDir =
          Path.Combine(
            System.Environment.GetFolderPath(System.Environment.SpecialFolder.ProgramFilesX86),
            sprintf @"Reference Assemblies\Microsoft\FSharp\.NETFramework\v%s\%s" frameworkVersion fsharpVersion)
        match isWindows, Directory.Exists refDir with
        | true, true -> refDir
        | _ -> referenceAssemblyDirectory defaultFrameworkVersion

      let fsCore4300Dir = fsCore "4.0" "4.3.0.0"
      let fsCore4310Dir = fsCore "4.0" "4.3.1.0"
      let fsCore4400Dir = fsCore "4.0" "4.4.0.0"
      //let fsCore4410Dir = fsCore "4.0" "4.4.1.0"

      let loadedFsCoreVersion =
        let ass = typedefof<FSharp.Core.EntryPointAttribute>.Assembly
        let name = ass.GetName()
        name.Version.ToString()
#endif
      let fscoreResolveDirs libDirs =
        [
#if !NETSTANDARD1_5
          yield System.AppDomain.CurrentDomain.BaseDirectory
          yield referenceAssemblyDirectory defaultFrameworkVersion
          yield System.Runtime.InteropServices.RuntimeEnvironment.GetRuntimeDirectory()
#else
          yield System.AppContext.BaseDirectory
#endif
          yield! libDirs
          yield System.IO.Directory.GetCurrentDirectory()
#if !NETSTANDARD1_5
          // Prefer the currently loaded version
          yield fsCore "4.0" loadedFsCoreVersion
          yield fsCore4400Dir
          yield fsCore4310Dir
          yield fsCore4300Dir
          yield! try Path.GetDirectoryName (Assembly.GetExecutingAssembly().Location)
                     |> Seq.singleton
                 with :? NotSupportedException -> Seq.empty
          yield! try Path.GetDirectoryName
                        (typeof<Microsoft.FSharp.Compiler.Interactive
                         .Shell.Settings.InteractiveSettings>.Assembly.Location)
                     |> Seq.singleton
                 with :? NotSupportedException -> Seq.empty
          if isMono then
            // See https://github.com/fsharp/FSharp.Compiler.Service/issues/317
            yield referenceAssemblyDirectory "4.0"
#endif
        ]

      let tryCheckFsCore fscorePath =
        let lib = fscorePath
        let opt = Path.ChangeExtension (lib, "optdata")
        let sig' = Path.ChangeExtension(lib, "sigdata")
        if [ lib; opt; sig' ] |> Seq.forall File.Exists then
          Some lib
        else None

      let findFSCore dllFiles libDirs =
        // lets find ourself some FSharp.Core.dll
        let tried =
          dllFiles @ (fscoreResolveDirs libDirs
                      |> List.map (fun (l:string) -> getLib l "FSharp.Core"))
        match tried |> Seq.tryPick tryCheckFsCore with
        | Some s -> s
        | None ->
            let paths = Log.formatPaths tried
            Log.critf "Could not find a FSharp.Core.dll (with bundled .optdata and .sigdata) in %s" paths
            failwithf "Could not find a FSharp.Core.dll (with bundled .optdata and .sigdata) in %s" paths
      let hasAssembly asm l =
        l |> Seq.exists (fun a -> Path.GetFileNameWithoutExtension a =? asm)
      let sysLibBlackList =
        [ "FSharp.Core"
          "System.EnterpriseServices.Thunk" // See #4
          "System.EnterpriseServices.Wrapper" ] // See #4
#if !NETSTANDARD1_5
      let getDefaultSystemReferences frameworkVersion =
        Directory.EnumerateFiles(referenceAssemblyDirectory frameworkVersion)
        |> Seq.filter (fun file -> Path.GetExtension file =? ".dll")
        |> Seq.map Path.GetFileNameWithoutExtension
        |> Seq.filter (fun f ->
            sysLibBlackList |> Seq.forall (fun backListed -> f <>? backListed))
#endif
      let getCheckerArguments file frameworkVersion defaultReferences (fsCoreLib: _ option) dllFiles libDirs otherFlags =
          ignore frameworkVersion
          ignore defaultReferences
          let fileName1 =
            match file with
            | Some f -> f
            | None ->
                let f = Path.ChangeExtension(Path.GetTempFileName(), ".fs")
                File.WriteAllText(f, """module M""")
                f

          let dllName = Path.ChangeExtension(fileName1, ".dll")
          let xmlName = Path.ChangeExtension(fileName1, ".xml")
          //let fileName1 = Path.ChangeExtension(base1, ".fs")
          let projFileName = Path.ChangeExtension(fileName1, ".fsproj")

          let args =
            [| //yield "--debug:full"
               //yield "--define:DEBUG"
               //yield "--optimize-"
               yield "--nooptimizationdata"
               yield "--noframework"
#if !NETSTANDARD1_5
               yield sprintf "-I:%s" (referenceAssemblyDirectory frameworkVersion)
               for ref in defaultReferences do
                 yield sprintf "-r:%s" (referenceAssembly frameworkVersion ref)
#endif
               if fsCoreLib.IsSome then
                 yield sprintf "-r:%s" fsCoreLib.Value
               yield "--out:" + dllName
               yield "--doc:" + xmlName
               yield "--warn:3"
               yield "--fullpaths"
               yield "--flaterrors"
               yield "--target:library"
               for dllFile in dllFiles do
                   yield "-r:"+dllFile
               for libDir in libDirs do
                   yield "-I:"+libDir
               yield! otherFlags
               yield fileName1
            |]

          projFileName, args

      let findAssemblyVersion (assembly:Assembly) =
#if !NETSTANDARD1_5
          let customAttributes = assembly.GetCustomAttributesData()
          let targetFramework =
            customAttributes
            |> Seq.tryFind (fun attr -> attr.AttributeType.Equals(typeof<System.Runtime.Versioning.TargetFrameworkAttribute>))
            |> Option.map (fun attr -> attr.ConstructorArguments |> Seq.toList)
          // ".NETFramework,Version=v4.5.1"
          let frameworkName =
              match targetFramework with
              | Some (h :: _) -> Some (h.Value :?> string)
              | _ -> None
          match frameworkName with
          | Some fName ->
            let splits = fName.Split([|','|])
            if splits.Length <> 2 then
              Log.warnf "Expected a target framework formatted string and got: %s" fName
              None
            else
              let framework = splits.[0]
              let versionString = splits.[1]
              assert (versionString.StartsWith "Version=v")
              let version = versionString.Substring ("Version=v".Length)
              Some (framework, version)
          | None -> None
#else
          ignore assembly
          None
#endif

      let getProjectReferences frameworkVersion otherFlags libDirs dllFiles =
          let otherFlags = defaultArg otherFlags Seq.empty
          let libDirs = defaultArg libDirs Seq.empty |> Seq.toList
          let dllFiles = dllFiles |> Seq.toList

          let hasAssembly asm =
            // we are explicitely requested
            hasAssembly asm dllFiles ||
            libDirs |> Seq.exists (fun lib ->
              Directory.EnumerateFiles(lib)
              |> Seq.filter (fun file -> Path.GetExtension file =? ".dll")
              |> Seq.filter (fun file ->
                  // If we find a FSharp.Core in a lib path, we check if is suited for us...
                  Path.GetFileNameWithoutExtension file <>? "FSharp.Core" || (tryCheckFsCore file |> Option.isSome))
              |> hasAssembly asm)
          let hasFsCoreLib = hasAssembly "FSharp.Core"
          let fsCoreLib =
            if not hasFsCoreLib then
              Some (findFSCore dllFiles libDirs)
            else None

#if !NETSTANDARD1_5
          let defaultReferences =
            getDefaultSystemReferences frameworkVersion
            |> Seq.filter (not << hasAssembly)

          let projFileName, args = getCheckerArguments None frameworkVersion defaultReferences (fsCoreLib: _ option) dllFiles libDirs otherFlags
#else
          let projFileName, args = getCheckerArguments None frameworkVersion ignore (fsCoreLib: _ option) dllFiles libDirs otherFlags
#endif
          Log.verbf "Checker Arguments: %O" (Log.formatArgs args)

          let options = checker.GetProjectOptionsFromCommandLineArgs(projFileName, args)

          let results = checker.ParseAndCheckProject(options) |> Async.RunSynchronously
          let mapError (err:FSharpErrorInfo) =
<<<<<<< HEAD
            sprintf "**** %s: %s" (if err.Severity = Microsoft.FSharp.Compiler.SourceCodeServices.FSharpErrorSeverity.Error then "error" else "warning") err.Message
=======
            sprintf "**** %s: %s" (if err.Severity = FSharpErrorSeverity.Error then "error" else "warning") err.Message
>>>>>>> 59372f88
          if results.HasCriticalErrors then
              let errors = results.Errors |> Seq.map mapError
              let errorMsg = sprintf "Parsing and checking project failed: \n\t%s" (System.String.Join("\n\t", errors))
              Log.errorf "%s" errorMsg
              failwith errorMsg
          else
            if results.Errors.Length > 0 then
              let warnings = results.Errors |> Seq.map mapError
              Log.warnf "Parsing and checking warnings: \n\t%s" (System.String.Join("\n\t", warnings))
          let references = results.ProjectContext.GetReferencedAssemblies()
          references
      let referenceMap references =
          references
          |> Seq.choose (fun (r:FSharpAssembly) -> r.FileName |> Option.map (fun f -> f, r))
      let resolve dllFiles references =
          let referenceMap =
            referenceMap references
            |> dict
          dllFiles |> Seq.map (fun file -> file, if referenceMap.ContainsKey file then Some referenceMap.[file] else None)

      let getProjectReferencesSimple frameworkVersion dllFiles =
        let dllFiles = dllFiles |> Seq.toList
        getProjectReferences frameworkVersion None None dllFiles
        |> resolve dllFiles

      let getProjectReferenceFromFile frameworkVersion dllFile =
          getProjectReferencesSimple frameworkVersion [ dllFile ]
          |> Seq.exactlyOne
          |> snd

      let rec enumerateEntities (e:FSharpEntity) =
          [
              yield e
              yield! e.NestedEntities |> Seq.collect enumerateEntities
          ]

  type Type with
      /// The FullName but without any generic parameter types.
      member x.NamespaceName =
          x.FullName.Substring(0, match x.FullName.IndexOf("[") with | -1 -> x.FullName.Length | _ as i -> i)

  type FSharpAssembly with
      static member LoadFiles (dllFiles, ?libDirs, ?otherFlags, ?manualResolve) =
        let resolveDirs = defaultArg manualResolve true
        let libDirs = defaultArg libDirs Seq.empty
        let dllFiles = dllFiles |> Seq.toList
        let findReferences libDir =
          Directory.EnumerateFiles(libDir, "*.dll")
          |> Seq.map Path.GetFullPath
          // Filter files already referenced directly
          |> Seq.filter (fun file -> dllFiles |> Seq.map Path.GetFileName |> Seq.exists ((=?) (Path.GetFileName file)) |> not)
          // Filter FSharp.Core.dll when there is no sigdata and optdata
          |> Seq.filter (fun file ->
            if Path.GetFileName file =? "FSharp.Core.dll" then
              FSharpCheckerFuncs.tryCheckFsCore file |> Option.isSome
            else true)

        // See https://github.com/tpetricek/FSharp.Formatting/commit/22ffb8ec3c743ceaf069893a46a7521667c6fc9d
        //let blacklist =
        //  [ "FSharp.Core.dll"; "mscorlib.dll" ]

        // See https://github.com/tpetricek/FSharp.Formatting/commit/5d14f45cd7e70c2164a7448ea50a6b9995166489
        let _dllFiles, _libDirs =
          if resolveDirs then
            libDirs
            |> Seq.collect findReferences
            |> Seq.append dllFiles,
            //|> Seq.filter (fun file -> blacklist |> List.exists ((=?) (Path.GetFileName file)) |> not),
            Seq.empty
          else dllFiles |> List.toSeq, libDirs |> Seq.map (fun l -> Path.GetFullPath (l))
        let frameworkVersion = FSharpCheckerFuncs.defaultFrameworkVersion
        FSharpCheckerFuncs.getProjectReferences frameworkVersion otherFlags (Some _libDirs) _dllFiles
        |> FSharpCheckerFuncs.resolve dllFiles

      static member FromAssembly (assembly:Assembly) =
          let loc =
              if assembly.GetName().Name =? "FSharp.Core" then
                  FSharpCheckerFuncs.findFSCore [assembly.Location] []
              else
                  assembly.Location
          if isNull loc then None
          else
              let frameworkVersion =
                  match FSharpCheckerFuncs.findAssemblyVersion assembly with
                  | Some (_, ver) -> ver
                  | _ -> FSharpCheckerFuncs.defaultFrameworkVersion
              FSharpCheckerFuncs.getProjectReferenceFromFile frameworkVersion loc

      member x.FindType (t:Type) =
          x.Contents.Entities
              |> Seq.collect FSharpCheckerFuncs.enumerateEntities
              |> Seq.tryPick (fun entity ->
                  let namespaceName = t.NamespaceName.Replace("+", ".")
                  match entity.TryFullName with
                  | Some fullName when namespaceName = fullName ->
                      Some entity
                  | _ -> None)

  module internal TypeNameHelper =
      let rec fallbackName (t:System.Type) =
          t.Name
      and getFSharpTypeName (t:System.Type) =
          let optFsharpName =
#if !NETSTANDARD1_5
              match FSharpAssembly.FromAssembly t.Assembly with
#else
              match FSharpAssembly.FromAssembly (t.GetTypeInfo().Assembly) with
#endif
              | Some fsAssembly ->
                  match fsAssembly.FindType t with
                  | Some entity -> Some entity.DisplayName
                  | None -> None
              | None -> None
          match optFsharpName with
          | Some fsharpName -> fsharpName
          | None -> fallbackName t

  type Type with
      /// The name of the current type instance in F# source code.
      member x.FSharpName = TypeNameHelper.getFSharpTypeName x
      /// Gets the FullName of the current type in F# source code.
      member x.FSharpFullName = x.Namespace + "." + x.FSharpName

  module internal TypeParamHelper =
#if !NETSTANDARD1_5
      let rec getFSharpTypeParameterList (t:System.Type) =
#else
      let rec getFSharpTypeParameterList (tk:System.Type) =
          let t = tk.GetTypeInfo()
#endif
          let builder = new System.Text.StringBuilder()
          if t.IsGenericType then
              let args = t.GetGenericArguments()
              builder.Append "<" |> ignore
              if t.IsGenericTypeDefinition then
                  args |> Seq.iter (fun _ -> builder.Append "_," |> ignore)
              else
                  args |> Seq.iter (fun t -> builder.Append (sprintf "%s," (t.FSharpFullName + getFSharpTypeParameterList t)) |> ignore)
              builder.Length <- builder.Length - 1
              builder.Append ">" |> ignore
          builder.ToString()

  type Type with
      /// The parameter list of the current type, sets "_" if the current instance is a generic definition.
      member x.FSharpParamList = TypeParamHelper.getFSharpTypeParameterList x
      /// Gets a string that can be used in F# source code to reference the current type instance.
      member x.FSharpFullNameWithTypeArgs = x.FSharpFullName + x.FSharpParamList

type OutputData =
  { FsiOutput : string; ScriptOutput : string; Merged : string }

#if YAAF_FSHARP_SCRIPTING_PUBLIC
type InteractionResult =
#else
type internal InteractionResult =
#endif
  { Output : OutputData; Error : OutputData }
  
#if !NETSTANDARD1_5
// Thank you for http://www.blogs.sigristsoftware.com/marcsigrist/post/F-for-C-developers-Creating-escaped-concatsplit-functions-in-F.aspx
module internal StringHelpers =
  [<RequireQualifiedAccess>]
  module Assert = 
      let notNull argName arg = if arg = null then nullArg argName
    
      let notNullOrEmpty argName arg = 
          notNull argName arg
          if Seq.isEmpty arg then invalidArg argName "Value cannot be empty."
  
  type private Token = 
      | Esc of Count:int
      | Sep
      | Val of Content:string

  [<RequireQualifiedAccess>]
  module private Tokenizer =
    /// Returns a function who can convert a given source string to a token stream.
    let create esc sep = 
      let sepName = "sep"
      let sepLen = String.length sep
    
      // Validate parameters
      Assert.notNullOrEmpty sepName sep
      if sep.[0] = esc then invalidArg sepName "Separator cannot start with escape char."
      if sepLen > 1 then
          let iMax = sepLen - 1
          for i in 0 .. iMax / 2 do
              if sep.[0 .. i] = sep.[sepLen - i - 1 .. iMax] then
                  invalidArg sepName "Separator cannot have same beginning and ending."
      
      // Return the tokenizer function
      fun source -> 
          match String.length source - 1 with
          | -1 -> Val String.Empty |> Seq.singleton
          | iMax -> 
            let (|Esc|_|) = 
                let rec aux acc i = 
                    if i <= iMax && source.[i] = esc then aux (acc + 1) (i + 1) else acc
                aux 0 >> function 0 -> None | count -> Some count
          
            let (|Sep|_|) i = 
                if i <= iMax - sepLen + 1 
                   && String.CompareOrdinal(source, i, sep, 0, sepLen) = 0 then Some()
                else None
          
            let rec read valLen i = 
              seq { let wrapVal() = 
                        if valLen > 0 
                        then source.Substring(i - valLen, valLen) |> Val |> Seq.singleton
                        else Seq.empty
                    if i <= iMax then 
                        match i with
                        | Esc count -> 
                            yield! wrapVal(); yield Esc count; yield! read 0 (i + count)
                        | Sep -> yield! wrapVal(); yield Sep; yield! read 0 (i + sepLen)
                        | _ -> yield! read (valLen + 1) (i + 1)
                    else yield! wrapVal() }
            read 0 0
  open System.Text
  [<RequireQualifiedAccess>]
  module String = 
    /// Returns a new string by connecting the given strings with the given separator.
    let concatEscape (esc:char) sep (strings:seq<_>) = 
      Assert.notNull "strings" strings
      let sb = StringBuilder()
      
      let appendTokens areLast ts = 
          let appendEsc count = sb.Append(esc, count) |> ignore
          let appendVal (v: string) = sb.Append v |> ignore
          let appendSep() = appendVal sep
          
          let rec aux = function
              | [] -> ()
              | Esc count :: [] -> appendEsc <| if areLast then count else count * 2
              | Esc count :: (Sep :: _ as ts) -> appendEsc (count * 2); aux ts 
              | Esc count :: ts -> appendEsc count; aux ts
              | Sep :: ts -> appendEsc 1; appendSep(); aux ts
              | Val v :: ts -> appendVal v; aux ts
          
          aux ts
          if not areLast then appendSep()
      
      strings
      |> Seq.map (Tokenizer.create esc sep >> List.ofSeq)
      |> Seq.fold (fun ts1 ts2 -> Option.iter (appendTokens false) ts1; Some ts2) None
      |> Option.iter (appendTokens true)
      
      sb.ToString()
      
    /// Reproduces the original substrings from a string created with concatEscape.
    let splitUnescape esc sep string = 
        Assert.notNull "string" string
        let emptyVal = Val String.Empty
        let sepVal = Val sep
        let flipAppend x1 x2 = Seq.append x2 x1
        
        // Produce token stream
        string
        |> Tokenizer.create esc sep 
        
        // Convert token stream to StringBuilder stream
        |> flipAppend [emptyVal]
        |> Seq.scan 
          (fun (sb:StringBuilder, t1) t2 ->
              match t1, t2 with
              | Esc count, Sep when count % 2 = 1 -> sb.Append(esc, count / 2), sepVal
              | Esc count, Sep -> sb.Append(esc, count / 2), Sep
              | Esc count, _ -> sb.Append(esc, count), t2
              | Sep, _ -> StringBuilder(), t2
              | Val v, _ -> sb.Append v, t2)
          (StringBuilder(), emptyVal)
        |> Seq.map fst
        
        // Of each series of repeated StringBuilder references, keep only the last
        // reference (which points to the StringBuilder's completed state). 
        // Convert the remaining StringBuilder references to strings.
        |> flipAppend [null]
        |> Seq.pairwise
        |> Seq.filter (fun (sb1, sb2) -> sb1 <> sb2)
        |> Seq.map (fst >> sprintf "%O")
open StringHelpers
#endif

/// This exception indicates that an exception happened while compiling or executing given F# code.
#if !NETSTANDARD1_5
[<System.Serializable>]
#endif
#if YAAF_FSHARP_SCRIPTING_PUBLIC
type FsiEvaluationException =
#else
type internal FsiEvaluationException =
#endif
    inherit System.Exception
    val private result : InteractionResult
    val private input : string
    val private arguments : string list option
    new (msg:string, input:string, args : string list option, result: InteractionResult, inner:System.Exception) = {
      inherit System.Exception(msg, inner)
      input = input
      result = result
      arguments = args }
#if !NETSTANDARD1_5
    new (info:System.Runtime.Serialization.SerializationInfo, context:System.Runtime.Serialization.StreamingContext) = {
        inherit System.Exception(info, context)
        input = info.GetString("Input")
        // TODO: do this properly?
        arguments =
          match info.GetString("FSI_Arguments") with
          | null -> None
          | v -> v |> String.splitUnescape '\\' ";" |> Seq.toList |> Some
        result =
          { Output =
              { FsiOutput = info.GetString("Result_Output_FsiOutput")
                ScriptOutput = info.GetString "Result_Output_ScriptOutput"
                Merged = info.GetString "Result_Output_Merged" }
            Error =
              { FsiOutput = info.GetString("Result_Error_FsiOutput")
                ScriptOutput = info.GetString "Result_Error_ScriptOutput"
                Merged = info.GetString "Result_Error_Merged" } }
    }
    override x.GetObjectData(info, _) =
      info.AddValue("Input", x.input)
      info.AddValue("Result_Output_FsiOutput", x.result.Output.FsiOutput)
      info.AddValue("Result_Output_ScriptOutput", x.result.Output.ScriptOutput)
      info.AddValue("Result_Output_Merged", x.result.Output.Merged)
      info.AddValue("Result_Error_FsiOutput", x.result.Error.FsiOutput)
      info.AddValue("Result_Error_ScriptOutput", x.result.Error.ScriptOutput)
      info.AddValue("Result_Error_Merged", x.result.Error.Merged)
      info.AddValue("FSI_Arguments", 
        match x.arguments with
        | None -> null
        | Some args -> args |> String.concatEscape '\\' ";")
#endif
    member x.Result with get () = x.result
    member x.Input with get () = x.input
    override x.ToString () =
      let nl (s:string) = s.Replace("\n", "\n\t")
      match x.arguments with
      | None ->
        sprintf
          "FsiEvaluationException:\n\nError: %s\n\nOutput: %s\n\nInput: %s\n\nException: %s"
          (nl x.Result.Error.Merged) (nl x.Result.Output.Merged) (nl x.Input) (base.ToString())
      | Some args ->
        sprintf
          "FsiEvaluationException:\n\nError: %s\n\nOutput: %s\n\nInput: %s\n\Arguments: %s\n\nException: %s"
          (nl x.Result.Error.Merged) (nl x.Result.Output.Merged) (nl x.Input) (Log.formatArgs args) (base.ToString())
        

/// Exception for invalid expression types
#if !NETSTANDARD1_5
[<System.Serializable>]
#endif
#if YAAF_FSHARP_SCRIPTING_PUBLIC
type FsiExpressionTypeException =
#else
type internal FsiExpressionTypeException =
#endif
    val private value : obj option
    val private expected : System.Type
    inherit FsiEvaluationException
    new (msg:string, input:string, result: InteractionResult, expect : System.Type, ?value : obj) = {
      inherit FsiEvaluationException(msg, input, None, result, null)
      expected = expect
      value = value }
#if !NETSTANDARD1_5
    new (info:System.Runtime.Serialization.SerializationInfo, context:System.Runtime.Serialization.StreamingContext) = {
      inherit FsiEvaluationException(info, context)
      expected = null
      value = None
    }
#endif
    member x.Value with get () = x.value
    member x.ExpectedType with get () = x.expected

#if YAAF_FSHARP_SCRIPTING_PUBLIC
type HandledResult<'a> =
#else
type internal HandledResult<'a> =
#endif
  | InvalidExpressionType of FsiExpressionTypeException
  | InvalidCode of FsiEvaluationException
  | Result of 'a

/// Represents a simple F# interactive session.
#if YAAF_FSHARP_SCRIPTING_PUBLIC
type IFsiSession =
#else
type internal IFsiSession =
#endif
    inherit IDisposable
    /// Evaluate the given interaction.
    abstract member EvalInteractionWithOutput : string -> InteractionResult
    /// Try to evaluate the given expression and return its result.
    abstract member TryEvalExpressionWithOutput : string -> InteractionResult * ((obj * System.Type) option)
    /// Evaluate the given script.
    abstract member EvalScriptWithOutput : string -> InteractionResult
    /// Gets the currently build dynamic assembly.
    abstract member DynamicAssembly : System.Reflection.Assembly

[<AutoOpen>]
#if YAAF_FSHARP_SCRIPTING_PUBLIC
module Extensions =
#else
module internal Extensions =
#endif
  type IFsiSession with
      member x.EvalInteraction s = x.EvalInteractionWithOutput s |> ignore
      member x.TryEvalExpression s = x.TryEvalExpressionWithOutput s |> snd
      member x.EvalScript s = x.EvalScriptWithOutput s |> ignore
      /// See https://github.com/Microsoft/visualfsharp/issues/1392
      member x.EvalScriptAsInteractionWithOutput s =
          // See https://github.com/fsharp/FSharp.Compiler.Service/issues/621
          let scriptContents = 
            sprintf "#line 1 @\"%s\"\n" s + 
            System.IO.File.ReadAllText s + 
            "\n()"
          x.EvalInteraction scriptContents
      /// See https://github.com/Microsoft/visualfsharp/issues/1392
      member x.EvalScriptAsInteraction s =
          x.EvalScriptAsInteractionWithOutput s |> ignore

      member x.EvalExpressionWithOutput<'a> text =
        match x.TryEvalExpressionWithOutput text with
        | int, Some (value, _) ->
          match value with
          | :? 'a as v -> int, v
          | o ->
            let msg = sprintf "the returned value (%O) doesn't match the expected type (%A) but has type %A" o (typeof<'a>) (o.GetType())
            raise <| new FsiExpressionTypeException(msg, text, int, typeof<'a>, o)
        | int, _ ->
          let msg = sprintf "no value was returned by expression: %s" text
          raise <| new FsiExpressionTypeException(msg, text, int, typeof<'a>)

      /// Evaluate the given expression and return its result.
      member x.EvalExpression<'a> text =
        x.EvalExpressionWithOutput<'a> text |> snd
      /// Assigns the given object to the given name (ie "let varName = obj")
      member x.Let<'a> varName obj =
          let typeName = typeof<'a>.FSharpFullNameWithTypeArgs
          x.EvalInteraction (sprintf "let mutable __hook = ref Unchecked.defaultof<%s>" typeName)
          let __hook = x.EvalExpression<'a ref> "__hook"
          __hook := obj
          x.EvalInteraction (sprintf "let %s = !__hook" varName)

      member x.Open ns =
          x.EvalInteraction (sprintf "open %s" ns)
      member x.Reference file =
          x.EvalInteraction (sprintf "#r @\"%s\"" file)
      member x.Load file =
          x.EvalInteraction (sprintf "#load @\"%s\" " file)

      /// Change the current directory (so that relative paths within scripts work properly).
      /// Returns a handle to change the current directory back to it's initial state
      /// (Because this will change the current directory of the currently running code as well!).
      member x.ChangeCurrentDirectory dir =
          let oldDir = System.IO.Directory.GetCurrentDirectory()
          let cd dir =
            x.EvalInteraction (sprintf "System.IO.Directory.SetCurrentDirectory(@\"%s\")" dir)
            x.EvalInteraction (sprintf "#cd @\"%s\"" dir)
          cd dir
          let isDisposed = ref false
          { new System.IDisposable with
              member __.Dispose() =
                if not !isDisposed then
                  cd oldDir
                  isDisposed := true }

      /// Same as ChangeCurrentDirectory but takes a function for the scope.
      member x.WithCurrentDirectory dir f =
          use __ = x.ChangeCurrentDirectory dir
          f ()

      /// Handle the given evaluation function
      member __.Handle f (text:string) =
        try Result <| f text
        with
        | :? FsiExpressionTypeException as e -> InvalidExpressionType e
        | :? FsiEvaluationException as e -> InvalidCode e

      // Try to get the AssemblyBuilder
      member x.DynamicAssemblyBuilder =
        match x.DynamicAssembly with
        | :? System.Reflection.Emit.AssemblyBuilder as builder -> builder
        | _ -> failwith "The DynamicAssembly property is no AssemblyBuilder!"

#if YAAF_FSHARP_SCRIPTING_PUBLIC
module Shell =
#else
module internal Shell =
#endif
  /// Represents a simple (fake) event loop for the 'fsi' object
  type SimpleEventLoop () =
    member __.Run () = ()
    member __.Invoke<'T>(f:unit -> 'T) = f()
    member __.ScheduleRestart() = ()

  /// Implements a simple 'fsi' object to be passed to the FSI evaluator
  [<Sealed>]
  type InteractiveSettings()  =
    let mutable evLoop = (new SimpleEventLoop())
    let mutable showIDictionary = true
    let mutable showDeclarationValues = true
    let mutable args = System.Environment.GetCommandLineArgs()
    let mutable fpfmt = "g10"
    let mutable fp = (System.Globalization.CultureInfo.InvariantCulture :> System.IFormatProvider)
    let mutable printWidth = 78
    let mutable printDepth = 100
    let mutable printLength = 100
    let mutable printSize = 10000
    let mutable showIEnumerable = true
    let mutable showProperties = true
    let mutable addedPrinters = []

    member __.FloatingPointFormat with get() = fpfmt and set v = fpfmt <- v
    member __.FormatProvider with get() = fp and set v = fp <- v
    member __.PrintWidth  with get() = printWidth and set v = printWidth <- v
    member __.PrintDepth  with get() = printDepth and set v = printDepth <- v
    member __.PrintLength  with get() = printLength and set v = printLength <- v
    member __.PrintSize  with get() = printSize and set v = printSize <- v
    member __.ShowDeclarationValues with get() = showDeclarationValues and set v = showDeclarationValues <- v
    member __.ShowProperties  with get() = showProperties and set v = showProperties <- v
    member __.ShowIEnumerable with get() = showIEnumerable and set v = showIEnumerable <- v
    member __.ShowIDictionary with get() = showIDictionary and set v = showIDictionary <- v
    member __.AddedPrinters with get() = addedPrinters and set v = addedPrinters <- v
    member __.CommandLineArgs with get() = args  and set v  = args <- v
    member __.AddPrinter(printer : 'T -> string) =
      addedPrinters <- Choice1Of2 (typeof<'T>, unbox >> printer) :: addedPrinters

    member __.EventLoop
      with get () = evLoop
      and set (_:SimpleEventLoop)  = ()

    member __.AddPrintTransformer(printer : 'T -> obj) =
      addedPrinters <- Choice2Of2 (typeof<'T>, unbox >> printer) :: addedPrinters

module internal ArgParser =
  let (|StartsWith|_|) start (s:string) =
    if s.StartsWith (start) then
      StartsWith(s.Substring(start.Length))
      |> Some
    else
      None
  let (|FsiBoolArg|_|) argName s =
    match s with
    | StartsWith argName rest ->
      match rest with
      | null | "" | "+" -> Some true
      | "-" -> Some false
      | _ -> None
    | _ -> None
open ArgParser
#if YAAF_FSHARP_SCRIPTING_PUBLIC
type DebugMode =
#else
type internal DebugMode =
#endif
  | Full
  | PdbOnly
  | Portable
  | NoDebug

#if YAAF_FSHARP_SCRIPTING_PUBLIC
type OptimizationType =
#else
type internal OptimizationType =
#endif
  | NoJitOptimize
  | NoJitTracking
  | NoLocalOptimize
  | NoCrossOptimize
  | NoTailCalls

/// See https://msdn.microsoft.com/en-us/library/dd233172.aspx
#if YAAF_FSHARP_SCRIPTING_PUBLIC
type FsiOptions =
#else
type internal FsiOptions =
#endif
  { Checked : bool option
    Codepage : int option
    CrossOptimize : bool option
    Debug : DebugMode option
    Defines : string list
    Exec : bool
    FullPaths : bool
    Gui : bool option
    LibDirs : string list
    Loads : string list
    NoFramework : bool
    NoLogo : bool
    NonInteractive : bool
    NoWarns : int list
    Optimize : (bool * OptimizationType list) list
    Quiet : bool
    QuotationsDebug : bool
    ReadLine : bool option
    References : string list
    TailCalls : bool option
    Uses : string list
    Utf8Output : bool
    /// Sets a warning level (0 to 5). The default level is 3. Each warning is given a level based on its severity. Level 5 gives more, but less severe, warnings than level 1.
    /// Level 5 warnings are: 21 (recursive use checked at runtime), 22 (let rec evaluated out of order), 45 (full abstraction), and 52 (defensive copy). All other warnings are level 2.
    WarnLevel : int option
    WarnAsError : bool option
    WarnAsErrorList : (bool * int list) list
    ScriptArgs : string list }
  static member Empty =
    { Checked = None
      Codepage = None
      CrossOptimize = None
      Debug = None
      Defines = []
      Exec = false
      FullPaths = false
      Gui = None
      LibDirs  = []
      Loads  = []
      NoFramework = false
      NoLogo = false
      NonInteractive = false
      NoWarns  = []
      Optimize = []
      Quiet = false
      QuotationsDebug = false
      ReadLine = None
      References  = []
      TailCalls = None
      Uses  = []
      Utf8Output = false
      /// Sets a warning level (0 to 5). The default level is 3. Each warning is given a level based on its severity. Level 5 gives more, but less severe, warnings than level 1.
      /// Level 5 warnings are: 21 (recursive use checked at runtime), 22 (let rec evaluated out of order), 45 (full abstraction), and 52 (defensive copy). All other warnings are level 2.
      WarnLevel= None
      WarnAsError = None
      WarnAsErrorList = []
      ScriptArgs  = [] }
  static member Default =
#if !NETSTANDARD1_5
    // find a FSharp.Core.dll with optdata and sigdata
    let runtimeDir = System.Runtime.InteropServices.RuntimeEnvironment.GetRuntimeDirectory()
    let includes =
      if isMono then
        // Workaround that FSC doesn't find a FSharp.Core.dll
        let monoDir = System.IO.Path.GetDirectoryName runtimeDir
        // prefer current runtime (which FSC would find anyway, but fallback to 4.0 if nothing is found in 4.5 or higher)
        // See also https://github.com/fsharp/fsharp/pull/389, https://github.com/fsharp/fsharp/pull/388
        [ runtimeDir; System.IO.Path.Combine (monoDir, "4.0") ]
      else [ runtimeDir ]
#else
    let includes = []
#endif
    let fsCore = FSharpCheckerFuncs.findFSCore [] includes
    Log.verbf "Using FSharp.Core: %s" fsCore
    { FsiOptions.Empty with
        LibDirs = includes
        NoFramework = true
        References = [ fsCore ]
        NonInteractive = true }
  static member ofArgs args =
    args
    |> Seq.fold (fun (parsed, state) (arg:string) ->
      match state, arg with
      | (false, Some cont), _ when not (arg.StartsWith ("--")) ->
        let parsed, (userArgs, newCont) = cont arg
        parsed, (userArgs, unbox newCont)
      | _, "--" -> parsed, (true, None)
      | (true, _), a -> { parsed with ScriptArgs = a :: parsed.ScriptArgs }, state
      | _, FsiBoolArg "--checked" enabled ->
        { parsed with Checked = Some enabled }, state
      | _, StartsWith "--codepage:" res -> { parsed with Codepage = Some (int res) }, state
      | _, FsiBoolArg "--crossoptimize" enabled ->
        { parsed with CrossOptimize = Some enabled }, state
      | _, StartsWith "--debug:" "pdbonly"
      | _, StartsWith "-g:" "pdbonly" ->
        { parsed with Debug = Some DebugMode.PdbOnly }, state
      | _, StartsWith "--debug:" "portable"
      | _, StartsWith "-g:" "portable" ->
        { parsed with Debug = Some DebugMode.Portable }, state
      | _, StartsWith "--debug:" "full"
      | _, StartsWith "-g:" "full"
      | _, FsiBoolArg "--debug" true
      | _, FsiBoolArg "-g" true ->
        { parsed with Debug = Some DebugMode.Full }, state
      | _, FsiBoolArg "--debug" false
      | _, FsiBoolArg "-g" false ->
        { parsed with Debug = Some DebugMode.NoDebug }, state
      | _, StartsWith "-d:" def
      | _, StartsWith "--define:" def ->
        { parsed with Defines = def :: parsed.Defines }, state
      | _, "--exec" ->
        { parsed with Exec = true }, state
      | _, "--noninteractive" ->
        { parsed with NonInteractive = true }, state
      | _, "--fullpaths" ->
        { parsed with FullPaths = true }, state
      | _, FsiBoolArg "--gui" enabled ->
        { parsed with Gui = Some enabled }, state
      | _, StartsWith "-I:" lib
      | _, StartsWith "--lib:" lib ->
        { parsed with LibDirs = lib :: parsed.LibDirs }, state
      | _, StartsWith "--load:" load ->
        { parsed with Loads = load :: parsed.Loads }, state
      | _, "--noframework" ->
        { parsed with NoFramework = true }, state
      | _, "--nologo" ->
        { parsed with NoLogo = true }, state
      | _, StartsWith "--nowarn:" warns ->
        let noWarns =
          warns.Split([|','|])
          |> Seq.map int
          |> Seq.toList
        { parsed with NoWarns = noWarns @ parsed.NoWarns }, state
      | _, FsiBoolArg "--optimize" enabled ->
        let cont (arg:string) =
          let optList =
            arg.Split([|','|])
            |> Seq.map (function
              | "nojitoptimize" -> NoJitOptimize
              | "nojittracking" -> NoJitTracking
              | "nolocaloptimize" -> NoLocalOptimize
              | "nocrossoptimize" -> NoCrossOptimize
              | "notailcalls" -> NoTailCalls
              | unknown -> failwithf "Unknown optimization option %s" unknown)
            |> Seq.toList
          { parsed with Optimize = (enabled, optList) :: parsed.Optimize}, (false, box None)
        { parsed with Optimize = (enabled, []) :: parsed.Optimize}, (false, Some cont)
      | _, "--quiet" ->
        { parsed with Quiet = true }, state
      | _, "--quotations-debug" ->
        { parsed with QuotationsDebug = true }, state
      | _, FsiBoolArg "--readline" enabled ->
        { parsed with ReadLine = Some enabled }, state
      | _, StartsWith "-r:" ref
      | _, StartsWith "--reference:" ref ->
        { parsed with References = ref :: parsed.References }, state
      | _, FsiBoolArg "--tailcalls" enabled ->
        { parsed with TailCalls = Some enabled }, state
      | _, StartsWith "--use:" useFile ->
        { parsed with Uses = useFile :: parsed.Uses }, state
      | _, "--utf8output" ->
        { parsed with Utf8Output = true }, state
      | _, StartsWith "--warn:" warn ->
        { parsed with WarnLevel = Some (int warn) }, state
      | _, FsiBoolArg "--warnaserror" enabled ->
        { parsed with WarnAsError = Some enabled }, state
      | _, StartsWith "--warnaserror" warnOpts ->
        let parseList (l:string) =
          l.Split [|','|]
          |> Seq.map int
          |> Seq.toList
        match warnOpts.[0], if warnOpts.Length > 1 then Some warnOpts.[1] else None with
        | ':', _ ->
          { parsed with WarnAsErrorList = (true, parseList (warnOpts.Substring 1)) :: parsed.WarnAsErrorList }, state
        | '+', Some ':' ->
          { parsed with WarnAsErrorList = (true, parseList (warnOpts.Substring 2)) :: parsed.WarnAsErrorList }, state
        | '-', Some ':' ->
          { parsed with WarnAsErrorList = (false, parseList (warnOpts.Substring 2)) :: parsed.WarnAsErrorList }, state
        | _ -> failwithf "invalid --warnaserror argument: %s" arg
      | _, unknown -> { parsed with ScriptArgs = unknown :: parsed.ScriptArgs }, (true, None)
    ) (FsiOptions.Empty, (false, None))
    |> fst
    |> (fun p ->
      { p with
          ScriptArgs = p.ScriptArgs |> List.rev
          Defines = p.Defines |> List.rev
          References = p.References |> List.rev
          LibDirs = p.LibDirs |> List.rev
          Loads = p.Loads |> List.rev
          Uses = p.Uses |> List.rev })
  member x.AsArgs =
    let maybeArg opt =
      match opt with
      | Some a -> Seq.singleton a
      | None -> Seq.empty
    let maybeArgMap opt f =
      opt
      |> Option.map f
      |> maybeArg
    let getMinusPlus b = if b then "+" else "-"
    let getFsiBoolArg name opt =
      maybeArgMap opt (getMinusPlus >> sprintf "%s%s" name)
    let getSimpleBoolArg name b =
      if b then
        Some name
      else None
      |> maybeArg
    [|
      yield! getFsiBoolArg "--checked" x.Checked
      yield! maybeArgMap x.Codepage (fun i -> sprintf "--codepage:%d" i)
      yield! getFsiBoolArg "--crossoptimize" x.CrossOptimize
      // ! -g[+|-|:full|:pdbonly] is not working, see https://github.com/Microsoft/visualfsharp/issues/311
      yield! maybeArgMap x.Debug (function
        | Full -> "--debug:full"
        | PdbOnly -> "--debug:pdbonly"
        | Portable -> "--debug:portable"
        | NoDebug -> "--debug-")
      yield! x.Defines
             |> Seq.map (sprintf "--define:%s")
      yield! getSimpleBoolArg "--exec" x.Exec
      yield! getSimpleBoolArg "--fullpaths" x.FullPaths
      yield! getFsiBoolArg "--gui" x.Gui
      yield! x.LibDirs
             |> Seq.map (sprintf "-I:%s")
      yield! x.Loads
             |> Seq.map (sprintf "--load:%s")
      yield! getSimpleBoolArg "--noframework" x.NoFramework
      yield! getSimpleBoolArg "--nologo" x.NoLogo
      yield! getSimpleBoolArg "--noninteractive" x.NonInteractive

      yield! (match x.NoWarns with
              | [] -> None
              | l ->
                l
                |> Seq.map string
                |> String.concat ","
                |> sprintf "--nowarn:%s"
                |> Some)
             |> maybeArg
      yield!
        match x.Optimize with
        | [] -> Seq.empty
        | opts ->
          opts
          |> Seq.map (fun (enable, types) ->
            seq {
              yield sprintf "--optimize%s" (getMinusPlus enable)
              match types with
              | [] -> ()
              | _ ->
                yield
                  types
                  |> Seq.map (function
                    | NoJitOptimize -> "nojitoptimize"
                    | NoJitTracking -> "nojittracking"
                    | NoLocalOptimize -> "nolocaloptimize"
                    | NoCrossOptimize -> "nocrossoptimize"
                    | NoTailCalls -> "notailcalls")
                  |> String.concat ","
            }
          )
        |> Seq.concat

      yield! getSimpleBoolArg "--quiet" x.Quiet
      yield! getSimpleBoolArg "--quotations-debug" x.QuotationsDebug
      yield! getFsiBoolArg "--readline" x.ReadLine

      yield! x.References
             |> Seq.map (sprintf "-r:%s")

      yield! getFsiBoolArg "--tailcalls" x.TailCalls
      yield! x.Uses
             |> Seq.map (sprintf "--use:%s")

      yield! getSimpleBoolArg "--utf8output" x.Utf8Output

      yield! maybeArgMap x.WarnLevel (fun i -> sprintf "--warn:%d" i)

      yield! getFsiBoolArg "--warnaserror" x.WarnAsError

      yield! x.WarnAsErrorList
             |> Seq.map (fun (enable, warnNums) ->
               warnNums
               |> Seq.map string
               |> String.concat ","
               |> sprintf "--warnaserror%s:%s" (getMinusPlus enable))

      match x.ScriptArgs with
      | [] -> ()
      | l ->
        yield "--"
        yield! l
    |]

module internal Helper =
  open System
  open Microsoft.FSharp.Compiler.Interactive.Shell
  open System.IO
  open System.Text
  type ForwardTextWriter (f) =
    inherit TextWriter()
    override __.Flush() = ()
    override __.Write(c:char) = f (string c)
    override __.Write(c:string) = if isNull c |> not then f c
    override __.WriteLine(c:string) = f <| sprintf "%s%s" c Environment.NewLine
    override __.WriteLine() = f Environment.NewLine
    override __.Dispose (r) =
      base.Dispose r
      if r then f null
    override __.Encoding = Encoding.UTF8
    static member Create f = new ForwardTextWriter (f) :> TextWriter
  type CombineTextWriter (l : TextWriter list) =
    inherit TextWriter()
    do assert (l.Length > 0)
    let doAll f =
      l |> Seq.iter f
    override __.Flush() = doAll (fun t -> t.Flush())
    override __.Write(c:char) = doAll (fun t -> t.Write c)
    override __.Write(c:string) = if not (System.String.IsNullOrEmpty c) then doAll (fun t -> t.Write c)
    override __.WriteLine(c:string) = doAll (fun t -> t.WriteLine c)
    override __.WriteLine() = doAll (fun t -> t.WriteLine ())
    override __.Dispose (r) =
      base.Dispose r
      if r then doAll (fun t -> t.Dispose())
    override __.Encoding = Encoding.UTF8
    static member Create l = new CombineTextWriter (l) :> TextWriter
  type OutStreamHelper (saveGlobal, liveOutWriter : _ option, liveFsiWriter : _ option) =
    let globalFsiOut = new StringBuilder()
    let globalStdOut = new StringBuilder()
    let globalMergedOut = new StringBuilder()

    let fsiOut = new StringBuilder()
    let stdOut = new StringBuilder()
    let mergedOut = new StringBuilder()
    let fsiOutStream = new StringWriter(fsiOut) :> TextWriter
    let stdOutStream = new StringWriter(stdOut) :> TextWriter
    let mergedOutStream = new StringWriter(mergedOut) :> TextWriter
    let fsiOutWriter =
      CombineTextWriter.Create [ yield fsiOutStream; yield mergedOutStream;
                                 if liveFsiWriter.IsSome then yield liveFsiWriter.Value ]
    let stdOutWriter =
      CombineTextWriter.Create [ yield stdOutStream; yield mergedOutStream;
                                 if liveOutWriter.IsSome then yield liveOutWriter.Value ]
    let all = [ globalFsiOut, fsiOut; globalStdOut, stdOut; globalMergedOut, mergedOut ]
    member __.FsiOutWriter = fsiOutWriter
    member __.StdOutWriter = stdOutWriter
    member __.GetOutputAndResetLocal () =
      let [ fsi; std; merged ] =
        all
        |> List.map (fun (global', local) ->
          let data = local.ToString()
          if saveGlobal then global'.Append(data) |> ignore
          local.Clear() |> ignore
          data)
      { FsiOutput = fsi; ScriptOutput = std; Merged = merged}

  let consoleCapture out err f =
    let defOut = Console.Out
    let defErr = Console.Error
    try
      Console.SetOut out
      Console.SetError err
      f ()
    finally
      Console.SetOut defOut
      Console.SetError defErr

  let getSession (fsi : obj, options : FsiOptions, reportGlobal, liveOut, liveOutFsi, liveErr, liveErrFsi, preventStdOut) =
      // Intialize output and input streams
      let out = new OutStreamHelper(reportGlobal, liveOut, liveOutFsi)
      let err = new OutStreamHelper(reportGlobal, liveErr, liveErrFsi)
      let sbInput = new StringBuilder()
      let inStream = new StringReader("")

      // Build command line arguments & start FSI session
      let args =
        [| yield "C:\\fsi.exe"
           yield! options.AsArgs |]
      Log.verbf "Starting nested fsi.exe with args: %s" (Log.formatArgs args)
      let saveOutput () =
        let out = out.GetOutputAndResetLocal()
        let err = err.GetOutputAndResetLocal()
        { Output = out; Error = err }
      let getMessages () =
        let out = out.GetOutputAndResetLocal()
        let err = err.GetOutputAndResetLocal()
        let inp = sbInput.ToString()
        err, out, inp
      let redirectOut f =
        let defOut = Console.Out
        let defErr = Console.Error
        let captureOut, captureErr =
          if preventStdOut then
            out.StdOutWriter, err.StdOutWriter
          else
            (CombineTextWriter.Create [defOut; out.StdOutWriter]),
            (CombineTextWriter.Create [defErr; err.StdOutWriter])
        consoleCapture captureOut captureErr f
      let fsiSession =
        try
          let fsiConfig = FsiEvaluationSession.GetDefaultConfiguration(fsi, false)
          redirectOut (fun () ->
            let session = FsiEvaluationSession.Create(fsiConfig, args, inStream, out.FsiOutWriter, err.FsiOutWriter)
            saveOutput() |> ignore
            session)
        with e ->
          let err, out, _ = getMessages()
          raise <|
            new FsiEvaluationException(
              "Error while creating a fsi session.",
              sprintf "Fsi Arguments: %s" (Log.formatArgs args),
              args |> Array.toList |> Some,
              { Output = out; Error = err },
              e)

      let save_ f text =
        try
          redirectOut (fun () ->
            let res = f text
            saveOutput(), res)
        with e ->
          let err, out, inp = getMessages()
          raise <|
            new FsiEvaluationException(
              "Error while compiling or executing fsharp snippet.",
              (if reportGlobal then inp else text),
              args |> Array.toList |> Some,
              { Output = out; Error = err },
              e)

      let save f =
          save_ (fun text ->
              if reportGlobal then
                sbInput.AppendLine(text) |> ignore
              f text)
      let saveScript f =
          save_ (fun path ->
              if reportGlobal then
                // That's how its implemented: https://github.com/fsharp/FSharp.Compiler.Service/blob/c1ca06144d8194000cf6b86f5f26bdc433ccaa7d/src/fsharp/fsi/fsi.fs#L2074
                sbInput.AppendLine(sprintf "#load @\"%s\" " path) |> ignore
              f path)

      let evalInteraction = save fsiSession.EvalInteraction
      let evalExpression = save fsiSession.EvalExpression
      let evalScript = saveScript fsiSession.EvalScript

      let session =
        { new IFsiSession with
            member __.EvalInteractionWithOutput text = evalInteraction text |> fst
            member __.EvalScriptWithOutput path = evalScript path |> fst
            member __.TryEvalExpressionWithOutput text =
              let i, r = evalExpression text
              i, r |> Option.map (fun r -> r.ReflectionValue, r.ReflectionType)
            member __.DynamicAssembly =
              fsiSession.DynamicAssembly
            member __.Dispose() =
              (fsiSession :> IDisposable).Dispose()
        }
      // This works around a FCS bug, I would expect "fsi" to be defined already...
      // This is probably not the case because we do not have any type with the correct signature loaded
      // We just compile ourself a forwarder to fix that.
      //session.Reference (typeof<Microsoft.FSharp.Compiler.Interactive.Shell.Settings.InteractiveSettings>.Assembly.Location)
      //session.Let "fsi" fsi
#if !NETSTANDARD1_5 // Currently this is broken on netcore
      session.Let "__rawfsi" (box fsi)
      session.EvalInteraction """
module __ReflectHelper =
  open System
  open System.Reflection
  let rec tryFindMember (name : string) (memberType : MemberTypes) (declaringType : Type) =
      match declaringType.GetMember
        ( name,
          memberType,
          ( System.Reflection.BindingFlags.Instance |||
            System.Reflection.BindingFlags.Public |||
            System.Reflection.BindingFlags.NonPublic)) with
      | [||] -> declaringType.GetInterfaces() |> Array.tryPick (tryFindMember name memberType)
      | [|m|] -> Some m
      | _ -> raise <| new System.Reflection.AmbiguousMatchException(sprintf "Ambiguous match for member '%s'" name)

  let getInstanceProperty (obj:obj) (nm:string) =
      let p = (tryFindMember nm System.Reflection.MemberTypes.Property <| obj.GetType()).Value :?> PropertyInfo
      p.GetValue(obj, [||]) |> unbox

  let setInstanceProperty (obj:obj) (nm:string) (v:obj) =
      let p = (tryFindMember nm System.Reflection.MemberTypes.Property <| obj.GetType()).Value :?> PropertyInfo
      p.SetValue(obj, v, [||]) |> unbox

  let callInstanceMethod0 (obj:obj) (typeArgs : System.Type []) (nm:string) =
      let m = (tryFindMember nm System.Reflection.MemberTypes.Method <| obj.GetType()).Value :?> MethodInfo
      let m = match typeArgs with [||] -> m | _ -> m.MakeGenericMethod(typeArgs)
      m.Invoke(obj, [||]) |> unbox

  let callInstanceMethod1 (obj:obj) (typeArgs : Type []) (nm:string) (v:obj) =
      let m = (tryFindMember nm System.Reflection.MemberTypes.Method <| obj.GetType()).Value :?> MethodInfo
      let m = match typeArgs with [||] -> m | _ -> m.MakeGenericMethod(typeArgs)
      m.Invoke(obj, [|v|]) |> unbox

  type ForwardEventLoop(ev) =
    member x.Inner = ev
    member x.Run () =
      callInstanceMethod0 ev [||] "Run" : unit
    member x.Invoke<'T>(f:unit -> 'T) =
      callInstanceMethod1 ev [| typeof<'T> |] "Invoke" f : 'T
    member x.ScheduleRestart() =
      callInstanceMethod0 ev [||] "ScheduleRestart" : unit

  type ForwardingInteractiveSettings(fsiObj) =
    member self.FloatingPointFormat
      with get() = getInstanceProperty fsiObj "FloatingPointFormat" : string
      and set (v:string) = setInstanceProperty fsiObj "FloatingPointFormat" v
    member self.FormatProvider
      with get() = getInstanceProperty fsiObj "FormatProvider"  : System.IFormatProvider
      and set (v: System.IFormatProvider) = setInstanceProperty fsiObj "FormatProvider" v
    member self.PrintWidth
      with get() = getInstanceProperty fsiObj "PrintWidth" :int
      and set (v:int) = setInstanceProperty fsiObj "PrintWidth" v
    member self.PrintDepth
      with get() = getInstanceProperty fsiObj "PrintDepth" :int
      and set (v:int) = setInstanceProperty fsiObj "PrintDepth" v
    member self.PrintLength
      with get() = getInstanceProperty fsiObj "PrintLength"  :int
      and set (v:int) = setInstanceProperty fsiObj "PrintLength" v
    member self.PrintSize
      with get() = getInstanceProperty fsiObj "PrintSize"  :int
      and set (v:int) = setInstanceProperty fsiObj "PrintSize" v
    member self.ShowDeclarationValues
      with get() = getInstanceProperty fsiObj "ShowDeclarationValues" :bool
      and set (v:bool) = setInstanceProperty fsiObj "ShowDeclarationValues" v
    member self.ShowProperties
      with get() = getInstanceProperty fsiObj "ShowProperties" :bool
      and set (v:bool) = setInstanceProperty fsiObj "ShowProperties" v
    member self.ShowIEnumerable
      with get() = getInstanceProperty fsiObj "ShowIEnumerable" :bool
      and set (v:bool) = setInstanceProperty fsiObj "ShowIEnumerable" v
    member self.ShowIDictionary
      with get() = getInstanceProperty fsiObj "ShowIDictionary" :bool
      and set (v:bool) = setInstanceProperty fsiObj "ShowIDictionary" v
    member self.AddedPrinters
      with get() = getInstanceProperty fsiObj "AddedPrinters" : Choice<System.Type * (obj -> string), System.Type * (obj -> obj)> list
      and set (v:Choice<System.Type * (obj -> string), System.Type * (obj -> obj)> list) = setInstanceProperty fsiObj "AddedPrinters" v
    member self.CommandLineArgs
      with get() = getInstanceProperty fsiObj "CommandLineArgs" :string array
      and set (v:string array) = setInstanceProperty fsiObj "CommandLineArgs" v
    member self.AddPrinter(printer : 'T -> string) =
      callInstanceMethod1 fsiObj [|typeof<'T>|] "AddPrinter" printer : unit

    member self.EventLoop
      with get() = ForwardEventLoop(getInstanceProperty fsiObj "EventLoop")
      and set (v:ForwardEventLoop) = setInstanceProperty fsiObj "EventLoop" v.Inner

    member self.AddPrintTransformer(printer : 'T -> obj) =
      callInstanceMethod1 fsiObj [|typeof<'T>|] "AddPrintTransformer" printer
let fsi = __ReflectHelper.ForwardingInteractiveSettings(__rawfsi)"""
#endif
      session

open System.IO
#if YAAF_FSHARP_SCRIPTING_PUBLIC
type ScriptHost private() =
#else
type internal ScriptHost private() =
#endif
  /// Creates a forwarder Textwriter, which forwards all output to the given function.
  /// Set revertRedirect only to "false" if you know that f doesn't print anything to the stdout.
  /// When revertRedirect is true we capture the Console.Out property and set it before calling f.
  /// removeNewLines handles the newline characters properly and calls f for every new line instead of every call to
  /// to the underlaying writers.
  /// The difference is that with removeNewLines you should use printfn and get lines without newline characters.
  /// On the other hand without removeNewLines you are called on every TextWriter.Write call,
  /// so you might be called multiple times for a single lines or a single time for multiple lines.
  static member CreateForwardWriter (f, ?revertRedirect, ?removeNewLines) =
    let revertRedirect = defaultArg revertRedirect true
    let removeNewLines = defaultArg removeNewLines false
    let captureOut = System.Console.Out
    let captureErr = System.Console.Error
    let bufferF =
      let builder = new System.Text.StringBuilder()
      let properEndLine = ref false
      let clearBuilder () =
        let current = builder.ToString()
        builder.Clear() |> ignore
        let reader = new StringReader(current)
        let mutable line = ""
        while isNull line |> not do
          line <- reader.ReadLine()
          if isNull line |> not then
            if reader.Peek() = -1 && not (current.EndsWith "\n") then
              properEndLine := false
              builder.Append line |> ignore
            else
              properEndLine := true
              f line
      (fun (data:string) ->
        if isNull data then
          // finished.
          let last = builder.ToString()
          if !properEndLine || not (System.String.IsNullOrEmpty last) then
            f last
        else
        builder.Append data |> ignore
        clearBuilder())
    let withBuffer = if removeNewLines then bufferF else (fun s -> if isNull s |> not then f s)
    let myF data = Helper.consoleCapture captureOut captureErr (fun () -> withBuffer data)
    Helper.ForwardTextWriter.Create
      (if revertRedirect then myF else withBuffer)
  /// Create a new IFsiSession by specifying all fsi arguments manually.
  static member Create
   ( opts : FsiOptions, ?fsiObj : obj, ?reportGlobal,
     ?outWriter : TextWriter, ?fsiOutWriter : TextWriter,
     ?errWriter : TextWriter, ?fsiErrWriter : TextWriter,
     ?preventStdOut) =
    Helper.getSession(
      defaultArg fsiObj (Microsoft.FSharp.Compiler.Interactive.Shell.Settings.fsi :> obj),
      opts,
      defaultArg reportGlobal false, outWriter, fsiOutWriter, errWriter, fsiErrWriter,
      defaultArg preventStdOut false)
  /// Quickly create a new IFsiSession with some sane defaults
  static member CreateNew
   ( ?defines : string list, ?fsiObj : obj, ?reportGlobal,
     ?outWriter : TextWriter, ?fsiOutWriter : TextWriter,
     ?errWriter : TextWriter, ?fsiErrWriter : TextWriter,
     ?preventStdOut) =
    let opts =
      { FsiOptions.Default with
          Defines = defaultArg defines [] }
    ScriptHost.Create
      (opts, ?fsiObj = fsiObj, ?reportGlobal = reportGlobal,
       ?outWriter = outWriter, ?fsiOutWriter = fsiOutWriter,
       ?errWriter = errWriter, ?fsiErrWriter = fsiErrWriter,
       ?preventStdOut = preventStdOut)<|MERGE_RESOLUTION|>--- conflicted
+++ resolved
@@ -293,11 +293,7 @@
 
           let results = checker.ParseAndCheckProject(options) |> Async.RunSynchronously
           let mapError (err:FSharpErrorInfo) =
-<<<<<<< HEAD
-            sprintf "**** %s: %s" (if err.Severity = Microsoft.FSharp.Compiler.SourceCodeServices.FSharpErrorSeverity.Error then "error" else "warning") err.Message
-=======
-            sprintf "**** %s: %s" (if err.Severity = FSharpErrorSeverity.Error then "error" else "warning") err.Message
->>>>>>> 59372f88
+            sprintf "**** %s: %s" (if err.Severity = Microsoft.FSharp.Compiler.FSharpErrorSeverity.Error then "error" else "warning") err.Message
           if results.HasCriticalErrors then
               let errors = results.Errors |> Seq.map mapError
               let errorMsg = sprintf "Parsing and checking project failed: \n\t%s" (System.String.Join("\n\t", errors))
