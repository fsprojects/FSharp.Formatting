<<<<<<< HEAD
## 6.0.1

 - build the Lunr `index.json` from every execution of `fsdocs build`
 - Make the search index entries available as part of the ApiDocs model
 - Add `ApiDocs` prefix to all types in `ApiDocsModel`
 - Remove `Details` from `ApiDocsModel`
=======
## 5.0.5

  - Correct behaviour of '--clean'
>>>>>>> 4744b0f5

## 5.0.4

  - Fix emit of odd character in latex output

## 5.0.3

  - Paket update and remove workaround code
  - add '--clean' to fsdocs 

## 5.0.2
  - Update to FCS v36.0
  - Add .ipynb output option for documents
  - Add .fsx output option for documents
  - Literate.WriteHtml --> Literate.ToHtml/Literate.WriteHtml overloads
  - MetadataFormat.Generate --> ApiDocs.GenerateHtml/ApiDocs.GenerateModel overloads
  - Fix Literate.* to do approximate (non-razor) templating/  
  - Remove Razor support
  - HTML templates now use `{{prop-name}}`
  - FSharp.CodeFormat --> FSharp.Formatting.CodeFormat
  - FSharp.Markdown --> FSharp.Formatting.Markdown
  - FSharp.Literate --> FSharp.Formatting.Literate and FSharp.Formatting.Literate.Evaluation
  - FSharp.MetadataFormat --> FSharp.Formatting.ApiDocs
  - FSharp.ApiDocs uses HTML substitution for templating, no Razor
  - Add "include-it" and "include-output" with implied reference to the immediately preceding snippet
  - For command line tool
        Rename fsformatting to fsdocs
        Update command line parser
        "fsformatting literate process-directory" --> "fsdocs convert"
        "fsformatting metadata-format generate" --> "fsdocs api"
        "--dllFiles" --> "--dlls"
        "--outDir" --> "--output"
        "--outputDirectory" --> "--output"
        "--output" is optional (defaults to 'output')
        "--inputDirectory" --> "--input"
        Add --nonPublic
        Add --xmlComments
        Automatically populate metadata from project settings.
  - Add `fsdocs build` command to the documentation generator that has lots of sensible defaults.

## 4.1.0
  - Support preview F# language features.
  - Add support for customizing assigned CSS class.

## 4.0.1
  - Add .NET Core support for all libraries.
  - Update to FSCS v35.0.
  - Add helpers for CustomOperationAttribute.

## 4.0.0-alpha04
  - Update to FSCS v34.1.

## 4.0.0-alpha03
  - Update to FSCS v34.

## 4.0.0-alpha02
  - Fix packaging issues.

## 4.0.0-alpha01
  - Add .NET Core support for all libraries.
  - Update to latest FSharp.Compiler.Service

## 3.1.0
  - remove beta tag since it is already widely used

## 3.0.0-beta14 
 - Update to latest FSharp.Compiler.Service
 - No longer filter FSHarp.Core based on optdata/sigdata (it is now always bundled)
 
## 3.0.0-beta13 
 - FSharp.Formatting.Literate for netstandard2.0

## 3.0.0-beta12 (29, July, 2018)
 - Fix usage formatting - https://github.com/fsprojects/FSharp.Formatting/issues/472

## 3.0.0-beta11 (06, May, 2018)
 - Added support for attributes on modules, types and members
 - Updated razor templates to show attributes and added a warning for obsolete API

## 3.0.0-beta10 (08, April, 2018)
 - Upgrade FSharp.Compiler.Service to be compatible with FAKE 5

## 3.0.0-beta09 (04, February, 2018
 - Fix some links on the website - https://github.com/fsprojects/FSharp.Formatting/pull/458
 - Another link on the website - https://github.com/fsprojects/FSharp.Formatting/pull/454
 - Support highlighting for paket.dependencies `storage` keyword - https://github.com/fsprojects/FSharp.Formatting/pull/451
 - In order to upgrade follow instructions at http://fsprojects.github.io/FSharp.Formatting/upgrade_from_v2_to_v3.html

## 3.0.0-beta08 (03 December, 2017)
 - Improve Stacktrace on Script file processing
 
## 3.0.0-beta07 (07 August, 2017)
 - Fix System.ValueType dep.
 
## 3.0.0-beta06 (16 June, 2017)
 - Include razor component.
 
## 3.0.0-beta05 (11 June, 2017)
 - Always generate anchors when using command line tool.
 
## 3.0.0-beta04 (28 May, 2017)
 - Don't hide errors in fsformatting tool (Literate).
 - Improve error message by using inner exceptions.

## 3.0.0-beta03 (27 May, 2017)
 - Don't hide errors in fsformatting tool.

## 3.0.0-beta02 (26 May, 2017)
 - MarkdownSpan and MarkdownParagraph now use named DUs
 - Add range to MarkdownParagraph and MarkdownSpan (https://github.com/fsprojects/FSharp.Formatting/pull/411)
 - FSharp.Formatting no longer has a strong dependency on Razor (https://github.com/fsprojects/FSharp.Formatting/pull/425)
 - FSharp.Formatting no longer depends on VFPT.Core (https://github.com/fsprojects/FSharp.Formatting/pull/432)
 - Add beta packages to AppVeyor feed.
 - Update FSharp.Compiler.Service component.

## 2.14.4 (3 June, 2016)
 - Use `#I __SOURCE_DIRECTORY__` in the loads script (more reliable)

## 2.14.3 (26 May, 2016)
 - Fixes issues with comments and keywords in Paket highlighter (#408)
 - Fix tooltip flickering in CSS (#406)
 - End blockquote on a line with an empty blockquote (fix #355) (#400)

## 2.14.2 (6 April, 2016)
 - Add code to parse table rows correctly (#394)
 - Also fixes (#388) Markdown parser doesn't recognize inline code `x | y` inside table cell

## 2.14.1 (5 April, 2016)
 - Temporarily pin FSharp.Compiler.Service (#395)
 - Cache is new keyword in Paket (#392)

## 2.13.6 (29 February, 2016)
 - Added TypeScript to the CSharpFormat project (#386)

## 2.13.5 (25 January, 2016)
 - Fixes issues in PaketFormat (#381) - colorize HTTP and file prefix
 - Reliable getTypeLink (#380) - avoid crashes

## 2.13.4 (20 January, 2016)
 - Colors paket keywords (#379)

## 2.13.3 (18 January, 2016)
 - Adds PaketFormat to not color URLs as comments in Paket files (#349)

## 2.13.2 (12 January, 2016)
 - Improve the load script to fix FsLab issue (https://github.com/fslaborg/FsLab/issues/98)

## 2.13.1 (12 January, 2016)
 - Make logging to file optional using environment variable

## 2.13.0 (30 December, 2015)
 - Be compatible with the common-mark spec for 'Fenced code blocks' and 'Indented code blocks'.
   See https://github.com/fsprojects/FSharp.Formatting/pull/343.
   Please follow-up by adding support for more sections of the spec!
   Just add the section to https://github.com/fsprojects/FSharp.Formatting/blob/master/tests/FSharp.Markdown.Tests/CommonMarkSpecTest.fs#L20
   and fix the newly enabled tests.
 - Add CompiledName to members with F# specific naming (https://github.com/fsprojects/FSharp.Formatting/pull/372)

## 2.12.1 (24 December, 2015)
 - update dependencies
 - Upgrade the CommandTool to F# 4 and bundle FSharp.Core with sigdata and optdata.
 - Fix crash when a fenced code block starts with an empty line (https://github.com/fsprojects/FSharp.Formatting/pull/361)
 - Support for all known xml elements (https://github.com/fsprojects/FSharp.Formatting/pull/331)

## 2.12.0 (18 October, 2015)
 - Update dependencies to be compatible with FSharp.Compiler.Service >=1.4.0.3

## 2.11.1-alpha1 (14 October, 2015)
 - Adds methods for cross-type links #330 (https://github.com/fsprojects/FSharp.Formatting/pull/330)

## 2.11.0 (28 September, 2015)
 - Fix https://github.com/fsprojects/FSharp.Formatting/issues/271
 - Don't fail as long as we can recover / continue.
 - Fix https://github.com/fsprojects/FSharp.Formatting/issues/201

## 2.10.3 (12 September, 2015)
 - Require compatible F# Compiler Service in Nuspec (fix #337)

## 2.10.2 (12 September, 2015)
 - Fix load script (wrap logging setup in try catch properly)

## 2.10.1 (12 September, 2015)
 - paket update && fix compilation (#338)
 - Wrap logging setup in try catch

## 2.10.0 (26 July, 2015)
 - Add detailed logging and new FSharp.Formatting.Common.dll file
 - Fix bug in C# code formatting tool (FormatHtml)

## 2.9.10 (27 June, 2015)
 - Support multiple snippets in Literate.Parse (This is obsolete, but needed for www.fssnip.net.)

## 2.9.9 (22 June, 2015)
 - Fix HTML escaping of code blocks with unknown languages (#321, #322)

## 2.9.6 (8 May, 2015)
 - Generate 'fssnip' class for non-F# <pre> tags for consistency

## 2.9.5 (6 May, 2015)
 - Provide an option to disable `fsi.AddPrinter` (#311)
 - Generated line numbers for HTML are the same for F# and non-F#

## 2.9.4 (30 April, 2015)
 - Use `otherFlags` parameter (#308)
 - Format code in Markdown comments (#307, #36)

## 2.9.3 (29 April, 2015)
 - Simplify using FCS interaction using Yaaf.Scripting (#305)
 - Do not load dependencies when initializing evaluator
 - Undo require exact version of F# Compiler Service

## 2.9.2 (24 April, 2015)
 - Require exact version of F# Compiler Service

## 2.9.1 (21 April, 2015)
 - Add back RazorEngine.dll (#302)

## 2.9.0 (20 April, 2015)
 - Properly encode '>' entities (#84)
 - Generate line numbers for non-F# code (#227)
 - Support headings on the same line as comment (#147)
 - Fixes in HTML encoding of non-F# code snippets (#249, #213)
 - Remove Razor mono workaround (#279)
 - Add a public API to process a customized LiterateDocument (#282)
 - Add an API to process a customized LiterateDocument (#289)
 - Use template path if it is rooted (#281)
 - Enable evaluation tests for literate scripts
 - Create `fsi` object without `FSharp.Compiler.Interactive.Settings.dll`
 - Fix #229 (Key already exists exception when parsing an assembly)
 - Update to Visual Studio 2013 (only)
 - Update LaTeX colors using CSS Light theme (#278)

## 2.8.0 (and before 20 April, 2015)
* 1.0.15 - Added latex support, tables and better formatting with line numbers
* 2.0.0 - New project structure, adding MetadataFormat
* 2.0.1 - Fixed handling of # in headers
* 2.0.2 - Change tool tip font for better readability
* 2.0.3 - Fixed Markdown escaping, nested modules and types in FsHtmlDoc
* 2.0.4 - Support escaping in inline code
* 2.1.0-beta - Metadata and literate formatting now support Razor, include templates in NuGet package
* 2.1.1-beta - Fix logo in nuget package
* 2.1.2-beta - Fix nuget package
* 2.1.3-beta - Fix the Root property for templating
* 2.1.4 - Includes templates, support Razor for literate templates, bugs fixed
* 2.1.5 - Improve default templates for open-source projects
* 2.1.6 - Improve default templates for open-source projects (again)
* 2.2.0 - Refactor literate tools
* 2.2.1 - Remove (now unused) error handler parameter in literate (use ParseScript instead)
* 2.2.2 - Nicer CSS style for API reference docs
* 2.2.3 - Better recognition of links
* 2.2.4-beta - Experimental - get snippet from file, some evaluation stuff
* 2.2.5-beta - Add formatting for non-fsharp code, remove indents when importing snippet
* 2.2.6-beta - Add page-source parameter for Razor tempalting
* 2.2.7-beta - Generate docs for some F# types, formatting improvements
* 2.2.8-beta - Add inline Latex support (thanks to Xiang Zhang!)
* 2.2.9-beta - Update templates, support multiple DLLs in metadata format
* 2.2.10-beta - Avoid locking assembly files in AssemblyResolve event
* 2.2.11-beta - Generate links to source code, change default font, move styles to styles folder in package
* 2.2.12-beta - Better compatibility for the default font style
* 2.3.1-beta - Using new compiler services API, improved docs
* 2.3.2-beta - Update to FSharp.Compiler.Service v0.0.10
* 2.3.3-beta - Update FSharp.Compiler.Service and add FSharp.Formatting.CommandTool package
* 2.3.4-beta - Fix dependency in NuGet package
* 2.3.5-beta - Omit non-public members from metadata docs by default
* 2.3.6-beta - Update documentation, fixes for Mono compatibility
* 2.3.7-beta - Add auto-formatting for links and output sample usage for DU cases
* 2.3.8-beta - Update FSharp.Compiler.Service to v0.0.17
* 2.3.9-beta - Update FSharp.Compiler.Service to v0.0.20, include inherited members when the base type was ommited from the documentation, fix properties displaying as methods, fix functions with unit input rendering incorrectly
* 2.3.10-beta - Support output embedding in literate scripts
* 2.3.11-beta - Support output embedding in command line tool
* 2.4.0 - Incrementing version and stop using the beta versioning
* 2.4.1 - Support for generating docs for type providers
* 2.4.2 - Improved static parameter support, evaluation and math mode, support XML docs
* 2.4.3 - Fix documentation, nicer github source links template
* 2.4.4 - Live referesh in command line
* 2.4.5 - Include tool tips when generating HTML using WriteHtml
* 2.4.6 - Use --quiet (by default) to avoid calling default printer
* 2.4.7 - Report errors from FsiEvaluator and stylesheet tweaks
* 2.4.8 - Support do-not-eval and expose StdErr from eval failed event
* 2.4.9 - Improve LaTeX formatting and make evaluator customizable
* 2.4.10 - Automatically wrap LaTeX code in math mode blocks
* 2.4.11 - Improved handling of end comments and http/https links at end of lines
* 2.4.12 - Be more flexible about URL generating, protect against exceptions, fix bugs and typos
* 2.4.13 - Fix evaluation bug; Return characters for horizontal lines
* 2.4.14 - Update NuGet dependencies
* 2.4.15 - Support combination of commands (e.g. hide, define-output), add do-not-eval-file
* 2.4.16 - Improve formatting of literate scripts (generate tables around pre)
* 2.4.17 - Fix comment parsing when whitespace
* 2.4.18 - Expose literate paragraph transformation
* 2.4.19 - Update command line tool to .NET 4
* 2.4.20 - Add operator formatting to JavaScript langauge
* 2.4.21 - Update to the most recent F# Compiler Service
* 2.4.22 - Require specific versions in NuGet dependencies
* 2.4.23 - Support generation of anchors in HTML documents
* 2.4.24 - Include stylesheet for anchors & enable this for F# Formatting docs
* 2.4.25 - Version with fixed dependencies, released using Paket!
* 2.4.25 - Use Razor caching to drastically improve performance.
* 2.4.26 - Proper release after nuget incident.
* 2.4.27 - Better mono support and new logo.
* 2.4.28 - Fix dependencies
* 2.4.29 - Revert
* 2.4.30 - Fsharp.Formatting MetadataFormat no longer crashes on C# dlls
* 2.4.31 - Basic cache for RazorRender instances in FSharp.Formatting.Literate
* 2.4.32 - Fixed regressions introduced by latest FCS
* 2.4.33 - Fix cache using incomplete key
* 2.4.34 - Better C# support / Don't depend on broken FCS
* 2.4.36 - Better mono support
* 2.4.37 - Fixed XML file resolution, support "cref", improve XML comment parsing, better logging and C# support
* 2.5.0 - Update to latest FSharp.Compiler.Service
* 2.5.1 - Fix handling of codeblocks inside and after lists
* 2.6.0 - Bundle RazorEngine and System.Web.Razor to avoid dependency clashes
* 2.6.1 - Support for Github flavoured markdown code blocks
* 2.6.2 - Update to a new version of RazorEngine.
* 2.6.3 - Better handling of F# snippets with invalid Unicode characters
* 2.7.0 - Update to .NET 4.5 and use VS Power Tools for highlighting; Support categories on namespaces; Fix newlines
* 2.7.1 - Colorize operators in the default template
* 2.7.2 - Improve colours and ILRepack VS Power Tools (fix #261)
* 2.7.3 - Revert ILRepack - fails on Mono (cc #261)
* 2.7.4 - Add simple load script for easy referencing from FSX files
* 2.7.5 - Update to net45 (fix #266 on windows), add search path to load script, fix EntityFramework bug (#270)
* 2.8.0 - Redesgined file caching for Razor, documentation improvements, marking some thing internal<|MERGE_RESOLUTION|>--- conflicted
+++ resolved
@@ -1,15 +1,13 @@
-<<<<<<< HEAD
 ## 6.0.1
 
- - build the Lunr `index.json` from every execution of `fsdocs build`
- - Make the search index entries available as part of the ApiDocs model
- - Add `ApiDocs` prefix to all types in `ApiDocsModel`
- - Remove `Details` from `ApiDocsModel`
-=======
+  - build the Lunr `index.json` from every execution of `fsdocs build`
+  - Make the search index entries available as part of the ApiDocs model
+  - Add `ApiDocs` prefix to all types in `ApiDocsModel`
+  - Remove `Details` from `ApiDocsModel`
+
 ## 5.0.5
 
   - Correct behaviour of '--clean'
->>>>>>> 4744b0f5
 
 ## 5.0.4
 
